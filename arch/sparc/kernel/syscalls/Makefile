# SPDX-License-Identifier: GPL-2.0
kapi := arch/$(SRCARCH)/include/generated/asm
uapi := arch/$(SRCARCH)/include/generated/uapi/asm

_dummy := $(shell [ -d '$(uapi)' ] || mkdir -p '$(uapi)')	\
	  $(shell [ -d '$(kapi)' ] || mkdir -p '$(kapi)')

syscall := $(src)/syscall.tbl
<<<<<<< HEAD
syshdr := $(srctree)/$(src)/syscallhdr.sh
systbl := $(srctree)/$(src)/syscalltbl.sh
=======
syshdr := $(srctree)/scripts/syscallhdr.sh
systbl := $(srctree)/scripts/syscalltbl.sh
>>>>>>> 11e4b63a

quiet_cmd_syshdr = SYSHDR  $@
      cmd_syshdr = $(CONFIG_SHELL) $(syshdr) --emit-nr --abis $(abis) $< $@

quiet_cmd_systbl = SYSTBL  $@
      cmd_systbl = $(CONFIG_SHELL) $(systbl) --abis $(abis) $< $@

<<<<<<< HEAD
syshdr_abis_unistd_32 := common,32
$(uapi)/unistd_32.h: $(syscall) $(syshdr) FORCE
	$(call if_changed,syshdr)

syshdr_abis_unistd_64 := common,64
$(uapi)/unistd_64.h: $(syscall) $(syshdr) FORCE
	$(call if_changed,syshdr)

systbl_abis_syscall_table_32 := common,32
$(kapi)/syscall_table_32.h: $(syscall) $(systbl) FORCE
	$(call if_changed,systbl)

systbl_abis_syscall_table_64 := common,64
$(kapi)/syscall_table_64.h: $(syscall) $(systbl) FORCE
	$(call if_changed,systbl)

systbl_abis_syscall_table_c32 := common,32
systbl_abi_syscall_table_c32 := c32
$(kapi)/syscall_table_c32.h: $(syscall) $(systbl) FORCE
=======
$(uapi)/unistd_32.h: abis := common,32
$(uapi)/unistd_32.h: $(syscall) $(syshdr) FORCE
	$(call if_changed,syshdr)

$(uapi)/unistd_64.h: abis := common,64
$(uapi)/unistd_64.h: $(syscall) $(syshdr) FORCE
	$(call if_changed,syshdr)

$(kapi)/syscall_table_32.h: abis := common,32
$(kapi)/syscall_table_32.h: $(syscall) $(systbl) FORCE
	$(call if_changed,systbl)

$(kapi)/syscall_table_64.h: abis := common,64
$(kapi)/syscall_table_64.h: $(syscall) $(systbl) FORCE
>>>>>>> 11e4b63a
	$(call if_changed,systbl)

uapisyshdr-y		+= unistd_32.h unistd_64.h
kapisyshdr-y		+= syscall_table_32.h		\
			   syscall_table_64.h

uapisyshdr-y	:= $(addprefix $(uapi)/, $(uapisyshdr-y))
kapisyshdr-y	:= $(addprefix $(kapi)/, $(kapisyshdr-y))
targets		+= $(addprefix ../../../../, $(uapisyshdr-y) $(kapisyshdr-y))

PHONY += all
all: $(uapisyshdr-y) $(kapisyshdr-y)
	@:<|MERGE_RESOLUTION|>--- conflicted
+++ resolved
@@ -6,13 +6,8 @@
 	  $(shell [ -d '$(kapi)' ] || mkdir -p '$(kapi)')
 
 syscall := $(src)/syscall.tbl
-<<<<<<< HEAD
-syshdr := $(srctree)/$(src)/syscallhdr.sh
-systbl := $(srctree)/$(src)/syscalltbl.sh
-=======
 syshdr := $(srctree)/scripts/syscallhdr.sh
 systbl := $(srctree)/scripts/syscalltbl.sh
->>>>>>> 11e4b63a
 
 quiet_cmd_syshdr = SYSHDR  $@
       cmd_syshdr = $(CONFIG_SHELL) $(syshdr) --emit-nr --abis $(abis) $< $@
@@ -20,27 +15,6 @@
 quiet_cmd_systbl = SYSTBL  $@
       cmd_systbl = $(CONFIG_SHELL) $(systbl) --abis $(abis) $< $@
 
-<<<<<<< HEAD
-syshdr_abis_unistd_32 := common,32
-$(uapi)/unistd_32.h: $(syscall) $(syshdr) FORCE
-	$(call if_changed,syshdr)
-
-syshdr_abis_unistd_64 := common,64
-$(uapi)/unistd_64.h: $(syscall) $(syshdr) FORCE
-	$(call if_changed,syshdr)
-
-systbl_abis_syscall_table_32 := common,32
-$(kapi)/syscall_table_32.h: $(syscall) $(systbl) FORCE
-	$(call if_changed,systbl)
-
-systbl_abis_syscall_table_64 := common,64
-$(kapi)/syscall_table_64.h: $(syscall) $(systbl) FORCE
-	$(call if_changed,systbl)
-
-systbl_abis_syscall_table_c32 := common,32
-systbl_abi_syscall_table_c32 := c32
-$(kapi)/syscall_table_c32.h: $(syscall) $(systbl) FORCE
-=======
 $(uapi)/unistd_32.h: abis := common,32
 $(uapi)/unistd_32.h: $(syscall) $(syshdr) FORCE
 	$(call if_changed,syshdr)
@@ -55,7 +29,6 @@
 
 $(kapi)/syscall_table_64.h: abis := common,64
 $(kapi)/syscall_table_64.h: $(syscall) $(systbl) FORCE
->>>>>>> 11e4b63a
 	$(call if_changed,systbl)
 
 uapisyshdr-y		+= unistd_32.h unistd_64.h
