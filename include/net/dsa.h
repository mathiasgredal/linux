--- conflicted
+++ resolved
@@ -26,22 +26,6 @@
 struct fixed_phy_status;
 struct phylink_link_state;
 
-<<<<<<< HEAD
-enum dsa_tag_protocol {
-	DSA_TAG_PROTO_NONE = 0,
-	DSA_TAG_PROTO_BRCM,
-	DSA_TAG_PROTO_BRCM_PREPEND,
-	DSA_TAG_PROTO_DSA,
-	DSA_TAG_PROTO_EDSA,
-	DSA_TAG_PROTO_GSWIP,
-	DSA_TAG_PROTO_KSZ9477,
-	DSA_TAG_PROTO_KSZ9893,
-	DSA_TAG_PROTO_LAN9303,
-	DSA_TAG_PROTO_MTK,
-	DSA_TAG_PROTO_QCA,
-	DSA_TAG_PROTO_TRAILER,
-	DSA_TAG_LAST,		/* MUST BE LAST */
-=======
 #define DSA_TAG_PROTO_NONE_VALUE		0
 #define DSA_TAG_PROTO_BRCM_VALUE		1
 #define DSA_TAG_PROTO_BRCM_PREPEND_VALUE	2
@@ -72,7 +56,6 @@
 	DSA_TAG_PROTO_TRAILER		= DSA_TAG_PROTO_TRAILER_VALUE,
 	DSA_TAG_PROTO_8021Q		= DSA_TAG_PROTO_8021Q_VALUE,
 	DSA_TAG_PROTO_SJA1105		= DSA_TAG_PROTO_SJA1105_VALUE,
->>>>>>> 0ecfebd2
 };
 
 struct packet_type;
@@ -84,9 +67,6 @@
 			       struct packet_type *pt);
 	int (*flow_dissect)(const struct sk_buff *skb, __be16 *proto,
 			    int *offset);
-<<<<<<< HEAD
-	unsigned int overhead;
-=======
 	/* Used to determine which traffic should match the DSA filter in
 	 * eth_type_trans, and which, if any, should bypass it and be processed
 	 * as regular on the master net device.
@@ -109,7 +89,6 @@
 struct __dsa_skb_cb {
 	struct dsa_skb_cb cb;
 	u8 priv[48 - sizeof(struct dsa_skb_cb)];
->>>>>>> 0ecfebd2
 };
 
 #define __DSA_SKB_CB(skb) ((struct __dsa_skb_cb *)((skb)->cb))
