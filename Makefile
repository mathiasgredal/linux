--- conflicted
+++ resolved
@@ -2,11 +2,7 @@
 VERSION = 5
 PATCHLEVEL = 15
 SUBLEVEL = 0
-<<<<<<< HEAD
-EXTRAVERSION = -rc1
-=======
 EXTRAVERSION = -rc6
->>>>>>> 318a54c0
 NAME = Opossums on Parade
 
 # *DOCUMENTATION*
@@ -849,17 +845,6 @@
 # Clear used registers at func exit (to reduce data lifetime and ROP gadgets).
 ifdef CONFIG_ZERO_CALL_USED_REGS
 KBUILD_CFLAGS	+= -fzero-call-used-regs=used-gpr
-<<<<<<< HEAD
-endif
-
-DEBUG_CFLAGS	:=
-
-# Workaround for GCC versions < 5.0
-# https://gcc.gnu.org/bugzilla/show_bug.cgi?id=61801
-ifdef CONFIG_CC_IS_GCC
-DEBUG_CFLAGS	+= $(call cc-ifversion, -lt, 0500, $(call cc-option, -fno-var-tracking-assignments))
-=======
->>>>>>> 318a54c0
 endif
 
 DEBUG_CFLAGS	:=
