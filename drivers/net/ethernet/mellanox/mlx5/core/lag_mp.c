// SPDX-License-Identifier: GPL-2.0 OR Linux-OpenIB
/* Copyright (c) 2019 Mellanox Technologies. */

#include <linux/netdevice.h>
#include <net/nexthop.h>
#include "lag.h"
#include "lag_mp.h"
#include "mlx5_core.h"
#include "eswitch.h"
#include "lib/mlx5.h"

static bool mlx5_lag_multipath_check_prereq(struct mlx5_lag *ldev)
{
	if (!ldev->pf[0].dev || !ldev->pf[1].dev)
		return false;

	return mlx5_esw_multipath_prereq(ldev->pf[0].dev, ldev->pf[1].dev);
}

static bool __mlx5_lag_is_multipath(struct mlx5_lag *ldev)
{
	return !!(ldev->flags & MLX5_LAG_FLAG_MULTIPATH);
}

bool mlx5_lag_is_multipath(struct mlx5_core_dev *dev)
{
	struct mlx5_lag *ldev;
	bool res;

	ldev = mlx5_lag_dev_get(dev);
	res  = ldev && __mlx5_lag_is_multipath(ldev);

	return res;
}

/**
 * Set lag port affinity
 *
 * @ldev: lag device
 * @port:
 *     0 - set normal affinity.
 *     1 - set affinity to port 1.
 *     2 - set affinity to port 2.
 *
 **/
static void mlx5_lag_set_port_affinity(struct mlx5_lag *ldev, int port)
{
	struct lag_tracker tracker;

	if (!__mlx5_lag_is_multipath(ldev))
		return;

	switch (port) {
	case 0:
		tracker.netdev_state[0].tx_enabled = true;
		tracker.netdev_state[1].tx_enabled = true;
		tracker.netdev_state[0].link_up = true;
		tracker.netdev_state[1].link_up = true;
		break;
	case 1:
		tracker.netdev_state[0].tx_enabled = true;
		tracker.netdev_state[0].link_up = true;
		tracker.netdev_state[1].tx_enabled = false;
		tracker.netdev_state[1].link_up = false;
		break;
	case 2:
		tracker.netdev_state[0].tx_enabled = false;
		tracker.netdev_state[0].link_up = false;
		tracker.netdev_state[1].tx_enabled = true;
		tracker.netdev_state[1].link_up = true;
		break;
	default:
		mlx5_core_warn(ldev->pf[0].dev, "Invalid affinity port %d",
			       port);
		return;
	}

	if (tracker.netdev_state[0].tx_enabled)
		mlx5_notifier_call_chain(ldev->pf[0].dev->priv.events,
					 MLX5_DEV_EVENT_PORT_AFFINITY,
					 (void *)0);

	if (tracker.netdev_state[1].tx_enabled)
		mlx5_notifier_call_chain(ldev->pf[1].dev->priv.events,
					 MLX5_DEV_EVENT_PORT_AFFINITY,
					 (void *)0);

	mlx5_modify_lag(ldev, &tracker);
}

static void mlx5_lag_fib_event_flush(struct notifier_block *nb)
{
	struct lag_mp *mp = container_of(nb, struct lag_mp, fib_nb);
	struct mlx5_lag *ldev = container_of(mp, struct mlx5_lag, lag_mp);

	flush_workqueue(ldev->wq);
}

struct mlx5_fib_event_work {
	struct work_struct work;
	struct mlx5_lag *ldev;
	unsigned long event;
	union {
		struct fib_entry_notifier_info fen_info;
		struct fib_nh_notifier_info fnh_info;
	};
};

static void mlx5_lag_fib_route_event(struct mlx5_lag *ldev,
				     unsigned long event,
				     struct fib_info *fi)
{
	struct lag_mp *mp = &ldev->lag_mp;
	struct fib_nh *fib_nh0, *fib_nh1;
	unsigned int nhs;

	/* Handle delete event */
	if (event == FIB_EVENT_ENTRY_DEL) {
		/* stop track */
		if (mp->mfi == fi)
			mp->mfi = NULL;
		return;
	}

	/* Handle add/replace event */
	nhs = fib_info_num_path(fi);
	if (nhs == 1) {
		if (__mlx5_lag_is_active(ldev)) {
<<<<<<< HEAD
			struct net_device *nh_dev = fi->fib_nh[0].fib_nh_dev;
=======
			struct fib_nh *nh = fib_info_nh(fi, 0);
			struct net_device *nh_dev = nh->fib_nh_dev;
>>>>>>> 4ff96fb5
			int i = mlx5_lag_dev_get_netdev_idx(ldev, nh_dev);

			mlx5_lag_set_port_affinity(ldev, ++i);
		}
		return;
	}

	if (nhs != 2)
		return;

	/* Verify next hops are ports of the same hca */
<<<<<<< HEAD
	if (!(fi->fib_nh[0].fib_nh_dev == ldev->pf[0].netdev &&
	      fi->fib_nh[1].fib_nh_dev == ldev->pf[1].netdev) &&
	    !(fi->fib_nh[0].fib_nh_dev == ldev->pf[1].netdev &&
	      fi->fib_nh[1].fib_nh_dev == ldev->pf[0].netdev)) {
=======
	fib_nh0 = fib_info_nh(fi, 0);
	fib_nh1 = fib_info_nh(fi, 1);
	if (!(fib_nh0->fib_nh_dev == ldev->pf[0].netdev &&
	      fib_nh1->fib_nh_dev == ldev->pf[1].netdev) &&
	    !(fib_nh0->fib_nh_dev == ldev->pf[1].netdev &&
	      fib_nh1->fib_nh_dev == ldev->pf[0].netdev)) {
>>>>>>> 4ff96fb5
		mlx5_core_warn(ldev->pf[0].dev, "Multipath offload require two ports of the same HCA\n");
		return;
	}

	/* First time we see multipath route */
	if (!mp->mfi && !__mlx5_lag_is_active(ldev)) {
		struct lag_tracker tracker;

		tracker = ldev->tracker;
		mlx5_activate_lag(ldev, &tracker, MLX5_LAG_FLAG_MULTIPATH);
	}

	mlx5_lag_set_port_affinity(ldev, 0);
	mp->mfi = fi;
}

static void mlx5_lag_fib_nexthop_event(struct mlx5_lag *ldev,
				       unsigned long event,
				       struct fib_nh *fib_nh,
				       struct fib_info *fi)
{
	struct lag_mp *mp = &ldev->lag_mp;

	/* Check the nh event is related to the route */
	if (!mp->mfi || mp->mfi != fi)
		return;

	/* nh added/removed */
	if (event == FIB_EVENT_NH_DEL) {
		int i = mlx5_lag_dev_get_netdev_idx(ldev, fib_nh->fib_nh_dev);

		if (i >= 0) {
			i = (i + 1) % 2 + 1; /* peer port */
			mlx5_lag_set_port_affinity(ldev, i);
		}
	} else if (event == FIB_EVENT_NH_ADD &&
		   fib_info_num_path(fi) == 2) {
		mlx5_lag_set_port_affinity(ldev, 0);
	}
}

static void mlx5_lag_fib_update(struct work_struct *work)
{
	struct mlx5_fib_event_work *fib_work =
		container_of(work, struct mlx5_fib_event_work, work);
	struct mlx5_lag *ldev = fib_work->ldev;
	struct fib_nh *fib_nh;

	/* Protect internal structures from changes */
	rtnl_lock();
	switch (fib_work->event) {
	case FIB_EVENT_ENTRY_REPLACE: /* fall through */
	case FIB_EVENT_ENTRY_APPEND: /* fall through */
	case FIB_EVENT_ENTRY_ADD: /* fall through */
	case FIB_EVENT_ENTRY_DEL:
		mlx5_lag_fib_route_event(ldev, fib_work->event,
					 fib_work->fen_info.fi);
		fib_info_put(fib_work->fen_info.fi);
		break;
	case FIB_EVENT_NH_ADD: /* fall through */
	case FIB_EVENT_NH_DEL:
		fib_nh = fib_work->fnh_info.fib_nh;
		mlx5_lag_fib_nexthop_event(ldev,
					   fib_work->event,
					   fib_work->fnh_info.fib_nh,
					   fib_nh->nh_parent);
		fib_info_put(fib_work->fnh_info.fib_nh->nh_parent);
		break;
	}

	rtnl_unlock();
	kfree(fib_work);
}

static struct mlx5_fib_event_work *
mlx5_lag_init_fib_work(struct mlx5_lag *ldev, unsigned long event)
{
	struct mlx5_fib_event_work *fib_work;

	fib_work = kzalloc(sizeof(*fib_work), GFP_ATOMIC);
	if (WARN_ON(!fib_work))
		return NULL;

	INIT_WORK(&fib_work->work, mlx5_lag_fib_update);
	fib_work->ldev = ldev;
	fib_work->event = event;

	return fib_work;
}

static int mlx5_lag_fib_event(struct notifier_block *nb,
			      unsigned long event,
			      void *ptr)
{
	struct lag_mp *mp = container_of(nb, struct lag_mp, fib_nb);
	struct mlx5_lag *ldev = container_of(mp, struct mlx5_lag, lag_mp);
	struct fib_notifier_info *info = ptr;
	struct mlx5_fib_event_work *fib_work;
	struct fib_entry_notifier_info *fen_info;
	struct fib_nh_notifier_info *fnh_info;
	struct net_device *fib_dev;
	struct fib_info *fi;

	if (info->family != AF_INET)
		return NOTIFY_DONE;

	if (!mlx5_lag_multipath_check_prereq(ldev))
		return NOTIFY_DONE;

	switch (event) {
	case FIB_EVENT_ENTRY_REPLACE: /* fall through */
	case FIB_EVENT_ENTRY_APPEND: /* fall through */
	case FIB_EVENT_ENTRY_ADD: /* fall through */
	case FIB_EVENT_ENTRY_DEL:
		fen_info = container_of(info, struct fib_entry_notifier_info,
					info);
		fi = fen_info->fi;
		if (fi->nh) {
			NL_SET_ERR_MSG_MOD(info->extack, "IPv4 route with nexthop objects is not supported");
			return notifier_from_errno(-EINVAL);
		}
		fib_dev = fib_info_nh(fen_info->fi, 0)->fib_nh_dev;
		if (fib_dev != ldev->pf[0].netdev &&
		    fib_dev != ldev->pf[1].netdev) {
			return NOTIFY_DONE;
		}
		fib_work = mlx5_lag_init_fib_work(ldev, event);
		if (!fib_work)
			return NOTIFY_DONE;
		fib_work->fen_info = *fen_info;
		/* Take reference on fib_info to prevent it from being
		 * freed while work is queued. Release it afterwards.
		 */
		fib_info_hold(fib_work->fen_info.fi);
		break;
	case FIB_EVENT_NH_ADD: /* fall through */
	case FIB_EVENT_NH_DEL:
		fnh_info = container_of(info, struct fib_nh_notifier_info,
					info);
		fib_work = mlx5_lag_init_fib_work(ldev, event);
		if (!fib_work)
			return NOTIFY_DONE;
		fib_work->fnh_info = *fnh_info;
		fib_info_hold(fib_work->fnh_info.fib_nh->nh_parent);
		break;
	default:
		return NOTIFY_DONE;
	}

	queue_work(ldev->wq, &fib_work->work);

	return NOTIFY_DONE;
}

int mlx5_lag_mp_init(struct mlx5_lag *ldev)
{
	struct lag_mp *mp = &ldev->lag_mp;
	int err;

	if (mp->fib_nb.notifier_call)
		return 0;

	mp->fib_nb.notifier_call = mlx5_lag_fib_event;
	err = register_fib_notifier(&mp->fib_nb,
				    mlx5_lag_fib_event_flush);
	if (err)
		mp->fib_nb.notifier_call = NULL;

	return err;
}

void mlx5_lag_mp_cleanup(struct mlx5_lag *ldev)
{
	struct lag_mp *mp = &ldev->lag_mp;

	if (!mp->fib_nb.notifier_call)
		return;

	unregister_fib_notifier(&mp->fib_nb);
	mp->fib_nb.notifier_call = NULL;
}<|MERGE_RESOLUTION|>--- conflicted
+++ resolved
@@ -126,12 +126,8 @@
 	nhs = fib_info_num_path(fi);
 	if (nhs == 1) {
 		if (__mlx5_lag_is_active(ldev)) {
-<<<<<<< HEAD
-			struct net_device *nh_dev = fi->fib_nh[0].fib_nh_dev;
-=======
 			struct fib_nh *nh = fib_info_nh(fi, 0);
 			struct net_device *nh_dev = nh->fib_nh_dev;
->>>>>>> 4ff96fb5
 			int i = mlx5_lag_dev_get_netdev_idx(ldev, nh_dev);
 
 			mlx5_lag_set_port_affinity(ldev, ++i);
@@ -143,19 +139,12 @@
 		return;
 
 	/* Verify next hops are ports of the same hca */
-<<<<<<< HEAD
-	if (!(fi->fib_nh[0].fib_nh_dev == ldev->pf[0].netdev &&
-	      fi->fib_nh[1].fib_nh_dev == ldev->pf[1].netdev) &&
-	    !(fi->fib_nh[0].fib_nh_dev == ldev->pf[1].netdev &&
-	      fi->fib_nh[1].fib_nh_dev == ldev->pf[0].netdev)) {
-=======
 	fib_nh0 = fib_info_nh(fi, 0);
 	fib_nh1 = fib_info_nh(fi, 1);
 	if (!(fib_nh0->fib_nh_dev == ldev->pf[0].netdev &&
 	      fib_nh1->fib_nh_dev == ldev->pf[1].netdev) &&
 	    !(fib_nh0->fib_nh_dev == ldev->pf[1].netdev &&
 	      fib_nh1->fib_nh_dev == ldev->pf[0].netdev)) {
->>>>>>> 4ff96fb5
 		mlx5_core_warn(ldev->pf[0].dev, "Multipath offload require two ports of the same HCA\n");
 		return;
 	}
