--- conflicted
+++ resolved
@@ -69,11 +69,7 @@
 	return __memcpy(dest, src, len);
 }
 
-<<<<<<< HEAD
-void kasan_poison(const void *addr, size_t size, u8 value)
-=======
 void kasan_poison(const void *addr, size_t size, u8 value, bool init)
->>>>>>> 11e4b63a
 {
 	void *shadow_start, *shadow_end;
 
@@ -110,11 +106,7 @@
 }
 #endif
 
-<<<<<<< HEAD
-void kasan_unpoison(const void *addr, size_t size)
-=======
 void kasan_unpoison(const void *addr, size_t size, bool init)
->>>>>>> 11e4b63a
 {
 	u8 tag = get_tag(addr);
 
@@ -137,11 +129,7 @@
 		return;
 
 	/* Unpoison all granules that cover the object. */
-<<<<<<< HEAD
-	kasan_poison(addr, round_up(size, KASAN_GRANULE_SIZE), tag);
-=======
 	kasan_poison(addr, round_up(size, KASAN_GRANULE_SIZE), tag, false);
->>>>>>> 11e4b63a
 
 	/* Partially poison the last granule for the generic mode. */
 	if (IS_ENABLED(CONFIG_KASAN_GENERIC))
@@ -356,11 +344,7 @@
 		return;
 
 	size = round_up(size, KASAN_GRANULE_SIZE);
-<<<<<<< HEAD
-	kasan_poison(start, size, KASAN_VMALLOC_INVALID);
-=======
 	kasan_poison(start, size, KASAN_VMALLOC_INVALID, false);
->>>>>>> 11e4b63a
 }
 
 void kasan_unpoison_vmalloc(const void *start, unsigned long size)
@@ -368,11 +352,7 @@
 	if (!is_vmalloc_or_module_addr(start))
 		return;
 
-<<<<<<< HEAD
-	kasan_unpoison(start, size);
-=======
 	kasan_unpoison(start, size, false);
->>>>>>> 11e4b63a
 }
 
 static int kasan_depopulate_vmalloc_pte(pte_t *ptep, unsigned long addr,
