// SPDX-License-Identifier: GPL-2.0+ OR MIT
/*
 * Apple T8103 "M1" SoC
 *
 * Other names: H13G, "Tonga"
 *
 * Copyright The Asahi Linux Contributors
 */

#include <dt-bindings/gpio/gpio.h>
#include <dt-bindings/interrupt-controller/apple-aic.h>
#include <dt-bindings/interrupt-controller/irq.h>
#include <dt-bindings/pinctrl/apple.h>

/ {
	compatible = "apple,t8103", "apple,arm-platform";

	#address-cells = <2>;
	#size-cells = <2>;

	cpus {
		#address-cells = <2>;
		#size-cells = <0>;

		cpu0: cpu@0 {
			compatible = "apple,icestorm";
			device_type = "cpu";
			reg = <0x0 0x0>;
			enable-method = "spin-table";
			cpu-release-addr = <0 0>; /* To be filled by loader */
		};

		cpu1: cpu@1 {
			compatible = "apple,icestorm";
			device_type = "cpu";
			reg = <0x0 0x1>;
			enable-method = "spin-table";
			cpu-release-addr = <0 0>; /* To be filled by loader */
		};

		cpu2: cpu@2 {
			compatible = "apple,icestorm";
			device_type = "cpu";
			reg = <0x0 0x2>;
			enable-method = "spin-table";
			cpu-release-addr = <0 0>; /* To be filled by loader */
		};

		cpu3: cpu@3 {
			compatible = "apple,icestorm";
			device_type = "cpu";
			reg = <0x0 0x3>;
			enable-method = "spin-table";
			cpu-release-addr = <0 0>; /* To be filled by loader */
		};

		cpu4: cpu@10100 {
			compatible = "apple,firestorm";
			device_type = "cpu";
			reg = <0x0 0x10100>;
			enable-method = "spin-table";
			cpu-release-addr = <0 0>; /* To be filled by loader */
		};

		cpu5: cpu@10101 {
			compatible = "apple,firestorm";
			device_type = "cpu";
			reg = <0x0 0x10101>;
			enable-method = "spin-table";
			cpu-release-addr = <0 0>; /* To be filled by loader */
		};

		cpu6: cpu@10102 {
			compatible = "apple,firestorm";
			device_type = "cpu";
			reg = <0x0 0x10102>;
			enable-method = "spin-table";
			cpu-release-addr = <0 0>; /* To be filled by loader */
		};

		cpu7: cpu@10103 {
			compatible = "apple,firestorm";
			device_type = "cpu";
			reg = <0x0 0x10103>;
			enable-method = "spin-table";
			cpu-release-addr = <0 0>; /* To be filled by loader */
		};
	};

	timer {
		compatible = "arm,armv8-timer";
		interrupt-parent = <&aic>;
		interrupt-names = "phys", "virt", "hyp-phys", "hyp-virt";
		interrupts = <AIC_FIQ AIC_TMR_GUEST_PHYS IRQ_TYPE_LEVEL_HIGH>,
			     <AIC_FIQ AIC_TMR_GUEST_VIRT IRQ_TYPE_LEVEL_HIGH>,
			     <AIC_FIQ AIC_TMR_HV_PHYS IRQ_TYPE_LEVEL_HIGH>,
			     <AIC_FIQ AIC_TMR_HV_VIRT IRQ_TYPE_LEVEL_HIGH>;
	};

	clkref: clock-ref {
		compatible = "fixed-clock";
		#clock-cells = <0>;
		clock-frequency = <24000000>;
		clock-output-names = "clkref";
	};

	soc {
		compatible = "simple-bus";
		#address-cells = <2>;
		#size-cells = <2>;

		ranges;
		nonposted-mmio;

		i2c0: i2c@235010000 {
			compatible = "apple,t8103-i2c", "apple,i2c";
			reg = <0x2 0x35010000 0x0 0x4000>;
<<<<<<< HEAD
			clocks = <&clk24>;
=======
			clocks = <&clkref>;
>>>>>>> 20681904
			interrupt-parent = <&aic>;
			interrupts = <AIC_IRQ 627 IRQ_TYPE_LEVEL_HIGH>;
			pinctrl-0 = <&i2c0_pins>;
			pinctrl-names = "default";
			#address-cells = <0x1>;
			#size-cells = <0x0>;
			power-domains = <&ps_i2c0>;
		};

		i2c1: i2c@235014000 {
			compatible = "apple,t8103-i2c", "apple,i2c";
			reg = <0x2 0x35014000 0x0 0x4000>;
<<<<<<< HEAD
			clocks = <&clk24>;
=======
			clocks = <&clkref>;
>>>>>>> 20681904
			interrupt-parent = <&aic>;
			interrupts = <AIC_IRQ 628 IRQ_TYPE_LEVEL_HIGH>;
			pinctrl-0 = <&i2c1_pins>;
			pinctrl-names = "default";
			#address-cells = <0x1>;
			#size-cells = <0x0>;
			power-domains = <&ps_i2c1>;
		};

		i2c2: i2c@235018000 {
			compatible = "apple,t8103-i2c", "apple,i2c";
			reg = <0x2 0x35018000 0x0 0x4000>;
<<<<<<< HEAD
			clocks = <&clk24>;
=======
			clocks = <&clkref>;
>>>>>>> 20681904
			interrupt-parent = <&aic>;
			interrupts = <AIC_IRQ 629 IRQ_TYPE_LEVEL_HIGH>;
			pinctrl-0 = <&i2c2_pins>;
			pinctrl-names = "default";
			#address-cells = <0x1>;
			#size-cells = <0x0>;
			status = "disabled"; /* not used in all devices */
			power-domains = <&ps_i2c2>;
		};

		i2c3: i2c@23501c000 {
			compatible = "apple,t8103-i2c", "apple,i2c";
			reg = <0x2 0x3501c000 0x0 0x4000>;
<<<<<<< HEAD
			clocks = <&clk24>;
=======
			clocks = <&clkref>;
>>>>>>> 20681904
			interrupt-parent = <&aic>;
			interrupts = <AIC_IRQ 630 IRQ_TYPE_LEVEL_HIGH>;
			pinctrl-0 = <&i2c3_pins>;
			pinctrl-names = "default";
			#address-cells = <0x1>;
			#size-cells = <0x0>;
			power-domains = <&ps_i2c3>;
		};

		i2c4: i2c@235020000 {
			compatible = "apple,t8103-i2c", "apple,i2c";
			reg = <0x2 0x35020000 0x0 0x4000>;
<<<<<<< HEAD
			clocks = <&clk24>;
=======
			clocks = <&clkref>;
>>>>>>> 20681904
			interrupt-parent = <&aic>;
			interrupts = <AIC_IRQ 631 IRQ_TYPE_LEVEL_HIGH>;
			pinctrl-0 = <&i2c4_pins>;
			pinctrl-names = "default";
			#address-cells = <0x1>;
			#size-cells = <0x0>;
			power-domains = <&ps_i2c4>;
			status = "disabled"; /* only used in J293 */
		};

		serial0: serial@235200000 {
			compatible = "apple,s5l-uart";
			reg = <0x2 0x35200000 0x0 0x1000>;
			reg-io-width = <4>;
			interrupt-parent = <&aic>;
			interrupts = <AIC_IRQ 605 IRQ_TYPE_LEVEL_HIGH>;
			/*
			 * TODO: figure out the clocking properly, there may
			 * be a third selectable clock.
			 */
			clocks = <&clkref>, <&clkref>;
			clock-names = "uart", "clk_uart_baud0";
			power-domains = <&ps_uart0>;
			status = "disabled";
		};

		serial2: serial@235208000 {
			compatible = "apple,s5l-uart";
			reg = <0x2 0x35208000 0x0 0x1000>;
			reg-io-width = <4>;
			interrupt-parent = <&aic>;
			interrupts = <AIC_IRQ 607 IRQ_TYPE_LEVEL_HIGH>;
<<<<<<< HEAD
			clocks = <&clk24>, <&clk24>;
=======
			clocks = <&clkref>, <&clkref>;
>>>>>>> 20681904
			clock-names = "uart", "clk_uart_baud0";
			power-domains = <&ps_uart2>;
			status = "disabled";
		};

		aic: interrupt-controller@23b100000 {
			compatible = "apple,t8103-aic", "apple,aic";
			#interrupt-cells = <3>;
			interrupt-controller;
			reg = <0x2 0x3b100000 0x0 0x8000>;
			power-domains = <&ps_aic>;
		};

		pmgr: power-management@23b700000 {
			compatible = "apple,t8103-pmgr", "apple,pmgr", "syscon", "simple-mfd";
			#address-cells = <1>;
			#size-cells = <1>;
			reg = <0x2 0x3b700000 0 0x14000>;
		};

		pinctrl_ap: pinctrl@23c100000 {
			compatible = "apple,t8103-pinctrl", "apple,pinctrl";
			reg = <0x2 0x3c100000 0x0 0x100000>;
			power-domains = <&ps_gpio>;

			gpio-controller;
			#gpio-cells = <2>;
			gpio-ranges = <&pinctrl_ap 0 0 212>;
			apple,npins = <212>;

			interrupt-controller;
			#interrupt-cells = <2>;
			interrupt-parent = <&aic>;
			interrupts = <AIC_IRQ 190 IRQ_TYPE_LEVEL_HIGH>,
				     <AIC_IRQ 191 IRQ_TYPE_LEVEL_HIGH>,
				     <AIC_IRQ 192 IRQ_TYPE_LEVEL_HIGH>,
				     <AIC_IRQ 193 IRQ_TYPE_LEVEL_HIGH>,
				     <AIC_IRQ 194 IRQ_TYPE_LEVEL_HIGH>,
				     <AIC_IRQ 195 IRQ_TYPE_LEVEL_HIGH>,
				     <AIC_IRQ 196 IRQ_TYPE_LEVEL_HIGH>;

			i2c0_pins: i2c0-pins {
				pinmux = <APPLE_PINMUX(192, 1)>,
					 <APPLE_PINMUX(188, 1)>;
			};

			i2c1_pins: i2c1-pins {
				pinmux = <APPLE_PINMUX(201, 1)>,
					 <APPLE_PINMUX(199, 1)>;
			};

			i2c2_pins: i2c2-pins {
				pinmux = <APPLE_PINMUX(163, 1)>,
					 <APPLE_PINMUX(162, 1)>;
			};

			i2c3_pins: i2c3-pins {
				pinmux = <APPLE_PINMUX(73, 1)>,
					 <APPLE_PINMUX(72, 1)>;
			};

			i2c4_pins: i2c4-pins {
				pinmux = <APPLE_PINMUX(135, 1)>,
					 <APPLE_PINMUX(134, 1)>;
			};

			pcie_pins: pcie-pins {
				pinmux = <APPLE_PINMUX(150, 1)>,
					 <APPLE_PINMUX(151, 1)>,
					 <APPLE_PINMUX(32, 1)>;
			};
		};

<<<<<<< HEAD
		pmgr_mini: power-management@23d280000 {
			compatible = "apple,t8103-pmgr", "apple,pmgr", "syscon", "simple-mfd";
			#address-cells = <1>;
			#size-cells = <1>;
			reg = <0x2 0x3d280000 0 0x4000>;
		};

		pinctrl_aop: pinctrl@24a820000 {
			compatible = "apple,t8103-pinctrl", "apple,pinctrl";
			reg = <0x2 0x4a820000 0x0 0x4000>;

			gpio-controller;
			#gpio-cells = <2>;
			gpio-ranges = <&pinctrl_aop 0 0 42>;
			apple,npins = <42>;

			interrupt-controller;
			#interrupt-cells = <2>;
			interrupt-parent = <&aic>;
			interrupts = <AIC_IRQ 268 IRQ_TYPE_LEVEL_HIGH>,
				     <AIC_IRQ 269 IRQ_TYPE_LEVEL_HIGH>,
				     <AIC_IRQ 270 IRQ_TYPE_LEVEL_HIGH>,
				     <AIC_IRQ 271 IRQ_TYPE_LEVEL_HIGH>,
				     <AIC_IRQ 272 IRQ_TYPE_LEVEL_HIGH>,
				     <AIC_IRQ 273 IRQ_TYPE_LEVEL_HIGH>,
				     <AIC_IRQ 274 IRQ_TYPE_LEVEL_HIGH>;
		};

=======
>>>>>>> 20681904
		pinctrl_nub: pinctrl@23d1f0000 {
			compatible = "apple,t8103-pinctrl", "apple,pinctrl";
			reg = <0x2 0x3d1f0000 0x0 0x4000>;
			power-domains = <&ps_nub_gpio>;

			gpio-controller;
			#gpio-cells = <2>;
			gpio-ranges = <&pinctrl_nub 0 0 23>;
			apple,npins = <23>;

			interrupt-controller;
			#interrupt-cells = <2>;
			interrupt-parent = <&aic>;
			interrupts = <AIC_IRQ 330 IRQ_TYPE_LEVEL_HIGH>,
				     <AIC_IRQ 331 IRQ_TYPE_LEVEL_HIGH>,
				     <AIC_IRQ 332 IRQ_TYPE_LEVEL_HIGH>,
				     <AIC_IRQ 333 IRQ_TYPE_LEVEL_HIGH>,
				     <AIC_IRQ 334 IRQ_TYPE_LEVEL_HIGH>,
				     <AIC_IRQ 335 IRQ_TYPE_LEVEL_HIGH>,
				     <AIC_IRQ 336 IRQ_TYPE_LEVEL_HIGH>;
		};

		pmgr_mini: power-management@23d280000 {
			compatible = "apple,t8103-pmgr", "apple,pmgr", "syscon", "simple-mfd";
			#address-cells = <1>;
			#size-cells = <1>;
			reg = <0x2 0x3d280000 0 0x4000>;
		};

		wdt: watchdog@23d2b0000 {
			compatible = "apple,t8103-wdt", "apple,wdt";
			reg = <0x2 0x3d2b0000 0x0 0x4000>;
			clocks = <&clkref>;
			interrupt-parent = <&aic>;
			interrupts = <AIC_IRQ 338 IRQ_TYPE_LEVEL_HIGH>;
		};

		pinctrl_smc: pinctrl@23e820000 {
			compatible = "apple,t8103-pinctrl", "apple,pinctrl";
			reg = <0x2 0x3e820000 0x0 0x4000>;

			gpio-controller;
			#gpio-cells = <2>;
			gpio-ranges = <&pinctrl_smc 0 0 16>;
			apple,npins = <16>;

			interrupt-controller;
			#interrupt-cells = <2>;
			interrupt-parent = <&aic>;
			interrupts = <AIC_IRQ 391 IRQ_TYPE_LEVEL_HIGH>,
				     <AIC_IRQ 392 IRQ_TYPE_LEVEL_HIGH>,
				     <AIC_IRQ 393 IRQ_TYPE_LEVEL_HIGH>,
				     <AIC_IRQ 394 IRQ_TYPE_LEVEL_HIGH>,
				     <AIC_IRQ 395 IRQ_TYPE_LEVEL_HIGH>,
				     <AIC_IRQ 396 IRQ_TYPE_LEVEL_HIGH>,
				     <AIC_IRQ 397 IRQ_TYPE_LEVEL_HIGH>;
		};

		pinctrl_aop: pinctrl@24a820000 {
			compatible = "apple,t8103-pinctrl", "apple,pinctrl";
			reg = <0x2 0x4a820000 0x0 0x4000>;

			gpio-controller;
			#gpio-cells = <2>;
			gpio-ranges = <&pinctrl_aop 0 0 42>;
			apple,npins = <42>;

			interrupt-controller;
			#interrupt-cells = <2>;
			interrupt-parent = <&aic>;
			interrupts = <AIC_IRQ 268 IRQ_TYPE_LEVEL_HIGH>,
				     <AIC_IRQ 269 IRQ_TYPE_LEVEL_HIGH>,
				     <AIC_IRQ 270 IRQ_TYPE_LEVEL_HIGH>,
				     <AIC_IRQ 271 IRQ_TYPE_LEVEL_HIGH>,
				     <AIC_IRQ 272 IRQ_TYPE_LEVEL_HIGH>,
				     <AIC_IRQ 273 IRQ_TYPE_LEVEL_HIGH>,
				     <AIC_IRQ 274 IRQ_TYPE_LEVEL_HIGH>;
		};

		pcie0_dart_0: dart@681008000 {
			compatible = "apple,t8103-dart";
			reg = <0x6 0x81008000 0x0 0x4000>;
			#iommu-cells = <1>;
			interrupt-parent = <&aic>;
			interrupts = <AIC_IRQ 696 IRQ_TYPE_LEVEL_HIGH>;
			power-domains = <&ps_apcie_gp>;
		};

		pcie0_dart_1: dart@682008000 {
			compatible = "apple,t8103-dart";
			reg = <0x6 0x82008000 0x0 0x4000>;
			#iommu-cells = <1>;
			interrupt-parent = <&aic>;
			interrupts = <AIC_IRQ 699 IRQ_TYPE_LEVEL_HIGH>;
			power-domains = <&ps_apcie_gp>;
		};

		pcie0_dart_2: dart@683008000 {
			compatible = "apple,t8103-dart";
			reg = <0x6 0x83008000 0x0 0x4000>;
			#iommu-cells = <1>;
			interrupt-parent = <&aic>;
			interrupts = <AIC_IRQ 702 IRQ_TYPE_LEVEL_HIGH>;
			power-domains = <&ps_apcie_gp>;
		};

		pcie0: pcie@690000000 {
			compatible = "apple,t8103-pcie", "apple,pcie";
			device_type = "pci";

			reg = <0x6 0x90000000 0x0 0x1000000>,
			      <0x6 0x80000000 0x0 0x100000>,
			      <0x6 0x81000000 0x0 0x4000>,
			      <0x6 0x82000000 0x0 0x4000>,
			      <0x6 0x83000000 0x0 0x4000>;
			reg-names = "config", "rc", "port0", "port1", "port2";

			interrupt-parent = <&aic>;
			interrupts = <AIC_IRQ 695 IRQ_TYPE_LEVEL_HIGH>,
				     <AIC_IRQ 698 IRQ_TYPE_LEVEL_HIGH>,
				     <AIC_IRQ 701 IRQ_TYPE_LEVEL_HIGH>;

			msi-controller;
			msi-parent = <&pcie0>;
			msi-ranges = <&aic AIC_IRQ 704 IRQ_TYPE_EDGE_RISING 32>;


			iommu-map = <0x100 &pcie0_dart_0 1 1>,
				    <0x200 &pcie0_dart_1 1 1>,
				    <0x300 &pcie0_dart_2 1 1>;
			iommu-map-mask = <0xff00>;

			bus-range = <0 3>;
			#address-cells = <3>;
			#size-cells = <2>;
			ranges = <0x43000000 0x6 0xa0000000 0x6 0xa0000000 0x0 0x20000000>,
				 <0x02000000 0x0 0xc0000000 0x6 0xc0000000 0x0 0x40000000>;

			power-domains = <&ps_apcie_gp>;
			pinctrl-0 = <&pcie_pins>;
			pinctrl-names = "default";

			port00: pci@0,0 {
				device_type = "pci";
				reg = <0x0 0x0 0x0 0x0 0x0>;
				reset-gpios = <&pinctrl_ap 152 GPIO_ACTIVE_LOW>;

				#address-cells = <3>;
				#size-cells = <2>;
				ranges;

				interrupt-controller;
				#interrupt-cells = <1>;

				interrupt-map-mask = <0 0 0 7>;
				interrupt-map = <0 0 0 1 &port00 0 0 0 0>,
						<0 0 0 2 &port00 0 0 0 1>,
						<0 0 0 3 &port00 0 0 0 2>,
						<0 0 0 4 &port00 0 0 0 3>;
			};

			port01: pci@1,0 {
				device_type = "pci";
				reg = <0x800 0x0 0x0 0x0 0x0>;
				reset-gpios = <&pinctrl_ap 153 GPIO_ACTIVE_LOW>;

				#address-cells = <3>;
				#size-cells = <2>;
				ranges;

				interrupt-controller;
				#interrupt-cells = <1>;

				interrupt-map-mask = <0 0 0 7>;
				interrupt-map = <0 0 0 1 &port01 0 0 0 0>,
						<0 0 0 2 &port01 0 0 0 1>,
						<0 0 0 3 &port01 0 0 0 2>,
						<0 0 0 4 &port01 0 0 0 3>;
			};

			port02: pci@2,0 {
				device_type = "pci";
				reg = <0x1000 0x0 0x0 0x0 0x0>;
				reset-gpios = <&pinctrl_ap 33 GPIO_ACTIVE_LOW>;

				#address-cells = <3>;
				#size-cells = <2>;
				ranges;

				interrupt-controller;
				#interrupt-cells = <1>;

				interrupt-map-mask = <0 0 0 7>;
				interrupt-map = <0 0 0 1 &port02 0 0 0 0>,
						<0 0 0 2 &port02 0 0 0 1>,
						<0 0 0 3 &port02 0 0 0 2>,
						<0 0 0 4 &port02 0 0 0 3>;
			};
		};
	};
};

#include "t8103-pmgr.dtsi"<|MERGE_RESOLUTION|>--- conflicted
+++ resolved
@@ -115,11 +115,7 @@
 		i2c0: i2c@235010000 {
 			compatible = "apple,t8103-i2c", "apple,i2c";
 			reg = <0x2 0x35010000 0x0 0x4000>;
-<<<<<<< HEAD
-			clocks = <&clk24>;
-=======
-			clocks = <&clkref>;
->>>>>>> 20681904
+			clocks = <&clkref>;
 			interrupt-parent = <&aic>;
 			interrupts = <AIC_IRQ 627 IRQ_TYPE_LEVEL_HIGH>;
 			pinctrl-0 = <&i2c0_pins>;
@@ -132,11 +128,7 @@
 		i2c1: i2c@235014000 {
 			compatible = "apple,t8103-i2c", "apple,i2c";
 			reg = <0x2 0x35014000 0x0 0x4000>;
-<<<<<<< HEAD
-			clocks = <&clk24>;
-=======
-			clocks = <&clkref>;
->>>>>>> 20681904
+			clocks = <&clkref>;
 			interrupt-parent = <&aic>;
 			interrupts = <AIC_IRQ 628 IRQ_TYPE_LEVEL_HIGH>;
 			pinctrl-0 = <&i2c1_pins>;
@@ -149,11 +141,7 @@
 		i2c2: i2c@235018000 {
 			compatible = "apple,t8103-i2c", "apple,i2c";
 			reg = <0x2 0x35018000 0x0 0x4000>;
-<<<<<<< HEAD
-			clocks = <&clk24>;
-=======
-			clocks = <&clkref>;
->>>>>>> 20681904
+			clocks = <&clkref>;
 			interrupt-parent = <&aic>;
 			interrupts = <AIC_IRQ 629 IRQ_TYPE_LEVEL_HIGH>;
 			pinctrl-0 = <&i2c2_pins>;
@@ -167,11 +155,7 @@
 		i2c3: i2c@23501c000 {
 			compatible = "apple,t8103-i2c", "apple,i2c";
 			reg = <0x2 0x3501c000 0x0 0x4000>;
-<<<<<<< HEAD
-			clocks = <&clk24>;
-=======
-			clocks = <&clkref>;
->>>>>>> 20681904
+			clocks = <&clkref>;
 			interrupt-parent = <&aic>;
 			interrupts = <AIC_IRQ 630 IRQ_TYPE_LEVEL_HIGH>;
 			pinctrl-0 = <&i2c3_pins>;
@@ -184,11 +168,7 @@
 		i2c4: i2c@235020000 {
 			compatible = "apple,t8103-i2c", "apple,i2c";
 			reg = <0x2 0x35020000 0x0 0x4000>;
-<<<<<<< HEAD
-			clocks = <&clk24>;
-=======
-			clocks = <&clkref>;
->>>>>>> 20681904
+			clocks = <&clkref>;
 			interrupt-parent = <&aic>;
 			interrupts = <AIC_IRQ 631 IRQ_TYPE_LEVEL_HIGH>;
 			pinctrl-0 = <&i2c4_pins>;
@@ -221,11 +201,7 @@
 			reg-io-width = <4>;
 			interrupt-parent = <&aic>;
 			interrupts = <AIC_IRQ 607 IRQ_TYPE_LEVEL_HIGH>;
-<<<<<<< HEAD
-			clocks = <&clk24>, <&clk24>;
-=======
 			clocks = <&clkref>, <&clkref>;
->>>>>>> 20681904
 			clock-names = "uart", "clk_uart_baud0";
 			power-domains = <&ps_uart2>;
 			status = "disabled";
@@ -299,12 +275,62 @@
 			};
 		};
 
-<<<<<<< HEAD
+		pinctrl_nub: pinctrl@23d1f0000 {
+			compatible = "apple,t8103-pinctrl", "apple,pinctrl";
+			reg = <0x2 0x3d1f0000 0x0 0x4000>;
+			power-domains = <&ps_nub_gpio>;
+
+			gpio-controller;
+			#gpio-cells = <2>;
+			gpio-ranges = <&pinctrl_nub 0 0 23>;
+			apple,npins = <23>;
+
+			interrupt-controller;
+			#interrupt-cells = <2>;
+			interrupt-parent = <&aic>;
+			interrupts = <AIC_IRQ 330 IRQ_TYPE_LEVEL_HIGH>,
+				     <AIC_IRQ 331 IRQ_TYPE_LEVEL_HIGH>,
+				     <AIC_IRQ 332 IRQ_TYPE_LEVEL_HIGH>,
+				     <AIC_IRQ 333 IRQ_TYPE_LEVEL_HIGH>,
+				     <AIC_IRQ 334 IRQ_TYPE_LEVEL_HIGH>,
+				     <AIC_IRQ 335 IRQ_TYPE_LEVEL_HIGH>,
+				     <AIC_IRQ 336 IRQ_TYPE_LEVEL_HIGH>;
+		};
+
 		pmgr_mini: power-management@23d280000 {
 			compatible = "apple,t8103-pmgr", "apple,pmgr", "syscon", "simple-mfd";
 			#address-cells = <1>;
 			#size-cells = <1>;
 			reg = <0x2 0x3d280000 0 0x4000>;
+		};
+
+		wdt: watchdog@23d2b0000 {
+			compatible = "apple,t8103-wdt", "apple,wdt";
+			reg = <0x2 0x3d2b0000 0x0 0x4000>;
+			clocks = <&clkref>;
+			interrupt-parent = <&aic>;
+			interrupts = <AIC_IRQ 338 IRQ_TYPE_LEVEL_HIGH>;
+		};
+
+		pinctrl_smc: pinctrl@23e820000 {
+			compatible = "apple,t8103-pinctrl", "apple,pinctrl";
+			reg = <0x2 0x3e820000 0x0 0x4000>;
+
+			gpio-controller;
+			#gpio-cells = <2>;
+			gpio-ranges = <&pinctrl_smc 0 0 16>;
+			apple,npins = <16>;
+
+			interrupt-controller;
+			#interrupt-cells = <2>;
+			interrupt-parent = <&aic>;
+			interrupts = <AIC_IRQ 391 IRQ_TYPE_LEVEL_HIGH>,
+				     <AIC_IRQ 392 IRQ_TYPE_LEVEL_HIGH>,
+				     <AIC_IRQ 393 IRQ_TYPE_LEVEL_HIGH>,
+				     <AIC_IRQ 394 IRQ_TYPE_LEVEL_HIGH>,
+				     <AIC_IRQ 395 IRQ_TYPE_LEVEL_HIGH>,
+				     <AIC_IRQ 396 IRQ_TYPE_LEVEL_HIGH>,
+				     <AIC_IRQ 397 IRQ_TYPE_LEVEL_HIGH>;
 		};
 
 		pinctrl_aop: pinctrl@24a820000 {
@@ -328,87 +354,6 @@
 				     <AIC_IRQ 274 IRQ_TYPE_LEVEL_HIGH>;
 		};
 
-=======
->>>>>>> 20681904
-		pinctrl_nub: pinctrl@23d1f0000 {
-			compatible = "apple,t8103-pinctrl", "apple,pinctrl";
-			reg = <0x2 0x3d1f0000 0x0 0x4000>;
-			power-domains = <&ps_nub_gpio>;
-
-			gpio-controller;
-			#gpio-cells = <2>;
-			gpio-ranges = <&pinctrl_nub 0 0 23>;
-			apple,npins = <23>;
-
-			interrupt-controller;
-			#interrupt-cells = <2>;
-			interrupt-parent = <&aic>;
-			interrupts = <AIC_IRQ 330 IRQ_TYPE_LEVEL_HIGH>,
-				     <AIC_IRQ 331 IRQ_TYPE_LEVEL_HIGH>,
-				     <AIC_IRQ 332 IRQ_TYPE_LEVEL_HIGH>,
-				     <AIC_IRQ 333 IRQ_TYPE_LEVEL_HIGH>,
-				     <AIC_IRQ 334 IRQ_TYPE_LEVEL_HIGH>,
-				     <AIC_IRQ 335 IRQ_TYPE_LEVEL_HIGH>,
-				     <AIC_IRQ 336 IRQ_TYPE_LEVEL_HIGH>;
-		};
-
-		pmgr_mini: power-management@23d280000 {
-			compatible = "apple,t8103-pmgr", "apple,pmgr", "syscon", "simple-mfd";
-			#address-cells = <1>;
-			#size-cells = <1>;
-			reg = <0x2 0x3d280000 0 0x4000>;
-		};
-
-		wdt: watchdog@23d2b0000 {
-			compatible = "apple,t8103-wdt", "apple,wdt";
-			reg = <0x2 0x3d2b0000 0x0 0x4000>;
-			clocks = <&clkref>;
-			interrupt-parent = <&aic>;
-			interrupts = <AIC_IRQ 338 IRQ_TYPE_LEVEL_HIGH>;
-		};
-
-		pinctrl_smc: pinctrl@23e820000 {
-			compatible = "apple,t8103-pinctrl", "apple,pinctrl";
-			reg = <0x2 0x3e820000 0x0 0x4000>;
-
-			gpio-controller;
-			#gpio-cells = <2>;
-			gpio-ranges = <&pinctrl_smc 0 0 16>;
-			apple,npins = <16>;
-
-			interrupt-controller;
-			#interrupt-cells = <2>;
-			interrupt-parent = <&aic>;
-			interrupts = <AIC_IRQ 391 IRQ_TYPE_LEVEL_HIGH>,
-				     <AIC_IRQ 392 IRQ_TYPE_LEVEL_HIGH>,
-				     <AIC_IRQ 393 IRQ_TYPE_LEVEL_HIGH>,
-				     <AIC_IRQ 394 IRQ_TYPE_LEVEL_HIGH>,
-				     <AIC_IRQ 395 IRQ_TYPE_LEVEL_HIGH>,
-				     <AIC_IRQ 396 IRQ_TYPE_LEVEL_HIGH>,
-				     <AIC_IRQ 397 IRQ_TYPE_LEVEL_HIGH>;
-		};
-
-		pinctrl_aop: pinctrl@24a820000 {
-			compatible = "apple,t8103-pinctrl", "apple,pinctrl";
-			reg = <0x2 0x4a820000 0x0 0x4000>;
-
-			gpio-controller;
-			#gpio-cells = <2>;
-			gpio-ranges = <&pinctrl_aop 0 0 42>;
-			apple,npins = <42>;
-
-			interrupt-controller;
-			#interrupt-cells = <2>;
-			interrupt-parent = <&aic>;
-			interrupts = <AIC_IRQ 268 IRQ_TYPE_LEVEL_HIGH>,
-				     <AIC_IRQ 269 IRQ_TYPE_LEVEL_HIGH>,
-				     <AIC_IRQ 270 IRQ_TYPE_LEVEL_HIGH>,
-				     <AIC_IRQ 271 IRQ_TYPE_LEVEL_HIGH>,
-				     <AIC_IRQ 272 IRQ_TYPE_LEVEL_HIGH>,
-				     <AIC_IRQ 273 IRQ_TYPE_LEVEL_HIGH>,
-				     <AIC_IRQ 274 IRQ_TYPE_LEVEL_HIGH>;
-		};
-
 		pcie0_dart_0: dart@681008000 {
 			compatible = "apple,t8103-dart";
 			reg = <0x6 0x81008000 0x0 0x4000>;
