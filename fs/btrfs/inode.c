--- conflicted
+++ resolved
@@ -3149,18 +3149,12 @@
  * @bio_offset:	offset to the beginning of the bio (in bytes)
  * @start:	file offset of the range start
  * @end:	file offset of the range end (inclusive)
-<<<<<<< HEAD
- */
-int btrfs_verify_data_csum(struct btrfs_io_bio *io_bio, u32 bio_offset,
-			   struct page *page, u64 start, u64 end)
-=======
  *
  * Return a bitmap where bit set means a csum mismatch, and bit not set means
  * csum match.
  */
 unsigned int btrfs_verify_data_csum(struct btrfs_io_bio *io_bio, u32 bio_offset,
 				    struct page *page, u64 start, u64 end)
->>>>>>> 11e4b63a
 {
 	struct inode *inode = page->mapping->host;
 	struct extent_io_tree *io_tree = &BTRFS_I(inode)->io_tree;
@@ -3195,17 +3189,12 @@
 
 		ret = check_data_csum(inode, io_bio, bio_offset, page, pg_off,
 				      page_offset(page) + pg_off);
-<<<<<<< HEAD
-		if (ret < 0)
-			return -EIO;
-=======
 		if (ret < 0) {
 			const int nr_bit = (pg_off - offset_in_page(start)) >>
 				     root->fs_info->sectorsize_bits;
 
 			result |= (1U << nr_bit);
 		}
->>>>>>> 11e4b63a
 	}
 	return result;
 }
@@ -8512,25 +8501,7 @@
 		 *    reserved data space.
 		 *    Since the IO will never happen for this page.
 		 */
-<<<<<<< HEAD
-		if (TestClearPagePrivate2(page)) {
-			spin_lock_irq(&inode->ordered_tree.lock);
-			set_bit(BTRFS_ORDERED_TRUNCATED, &ordered->flags);
-			ordered->truncated_len = min(ordered->truncated_len,
-						     start - ordered->file_offset);
-			spin_unlock_irq(&inode->ordered_tree.lock);
-
-			if (btrfs_dec_test_ordered_pending(inode, &ordered,
-							   start,
-							   end - start + 1, 1)) {
-				btrfs_finish_ordered_io(ordered);
-				completed_ordered = true;
-			}
-		}
-		btrfs_put_ordered_extent(ordered);
-=======
 		btrfs_qgroup_free_data(inode, NULL, cur, range_end + 1 - cur);
->>>>>>> 11e4b63a
 		if (!inode_evicting) {
 			clear_extent_bit(tree, cur, range_end, EXTENT_LOCKED |
 				 EXTENT_DELALLOC | EXTENT_UPTODATE |
