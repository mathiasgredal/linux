--- conflicted
+++ resolved
@@ -2390,11 +2390,7 @@
 		if (i915_gem_obj_ggtt_offset(obj) == plane_config->base) {
 			drm_framebuffer_reference(c->primary->fb);
 			intel_crtc->base.primary->fb = c->primary->fb;
-<<<<<<< HEAD
-			fb->obj->frontbuffer_bits |= INTEL_FRONTBUFFER_PRIMARY(intel_crtc->pipe);
-=======
 			obj->frontbuffer_bits |= INTEL_FRONTBUFFER_PRIMARY(intel_crtc->pipe);
->>>>>>> 7b3c29f6
 			break;
 		}
 	}
@@ -2676,14 +2672,9 @@
 	struct drm_i915_private *dev_priv = dev->dev_private;
 	struct intel_crtc *intel_crtc = to_intel_crtc(crtc);
 	enum pipe pipe = intel_crtc->pipe;
-<<<<<<< HEAD
-	struct drm_framebuffer *old_fb;
-	struct drm_i915_gem_object *obj = to_intel_framebuffer(fb)->obj;
-=======
 	struct drm_framebuffer *old_fb = crtc->primary->fb;
 	struct drm_i915_gem_object *obj = intel_fb_obj(fb);
 	struct drm_i915_gem_object *old_obj = intel_fb_obj(old_fb);
->>>>>>> 7b3c29f6
 	int ret;
 
 	if (intel_crtc_has_pending_flip(crtc)) {
@@ -2704,16 +2695,10 @@
 		return -EINVAL;
 	}
 
-	old_fb = crtc->primary->fb;
-
 	mutex_lock(&dev->struct_mutex);
 	ret = intel_pin_and_fence_fb_obj(dev, obj, NULL);
 	if (ret == 0)
-<<<<<<< HEAD
-		i915_gem_track_fb(to_intel_framebuffer(old_fb)->obj, obj,
-=======
 		i915_gem_track_fb(old_obj, obj,
->>>>>>> 7b3c29f6
 				  INTEL_FRONTBUFFER_PRIMARY(pipe));
 	mutex_unlock(&dev->struct_mutex);
 	if (ret != 0) {
@@ -4940,11 +4925,7 @@
 	struct drm_device *dev = crtc->dev;
 	struct drm_connector *connector;
 	struct drm_i915_private *dev_priv = dev->dev_private;
-<<<<<<< HEAD
-	struct drm_i915_gem_object *old_obj;
-=======
 	struct drm_i915_gem_object *old_obj = intel_fb_obj(crtc->primary->fb);
->>>>>>> 7b3c29f6
 	enum pipe pipe = to_intel_crtc(crtc)->pipe;
 
 	/* crtc should still be enabled when we disable it. */
@@ -4959,7 +4940,6 @@
 	assert_pipe_disabled(dev->dev_private, pipe);
 
 	if (crtc->primary->fb) {
-		old_obj = to_intel_framebuffer(crtc->primary->fb)->obj;
 		mutex_lock(&dev->struct_mutex);
 		intel_unpin_fb_obj(old_obj);
 		i915_gem_track_fb(old_obj, NULL,
@@ -8947,141 +8927,6 @@
  */
 void intel_fb_obj_invalidate(struct drm_i915_gem_object *obj,
 			     struct intel_engine_cs *ring)
-<<<<<<< HEAD
-{
-	struct drm_device *dev = obj->base.dev;
-	struct drm_i915_private *dev_priv = dev->dev_private;
-
-	WARN_ON(!mutex_is_locked(&dev->struct_mutex));
-
-	if (!obj->frontbuffer_bits)
-		return;
-
-	if (ring) {
-		mutex_lock(&dev_priv->fb_tracking.lock);
-		dev_priv->fb_tracking.busy_bits
-			|= obj->frontbuffer_bits;
-		dev_priv->fb_tracking.flip_bits
-			&= ~obj->frontbuffer_bits;
-		mutex_unlock(&dev_priv->fb_tracking.lock);
-	}
-
-	intel_mark_fb_busy(dev, obj->frontbuffer_bits, ring);
-
-	intel_edp_psr_exit(dev);
-}
-
-/**
- * intel_frontbuffer_flush - flush frontbuffer
- * @dev: DRM device
- * @frontbuffer_bits: frontbuffer plane tracking bits
- *
- * This function gets called every time rendering on the given planes has
- * completed and frontbuffer caching can be started again. Flushes will get
- * delayed if they're blocked by some oustanding asynchronous rendering.
- *
- * Can be called without any locks held.
- */
-void intel_frontbuffer_flush(struct drm_device *dev,
-			     unsigned frontbuffer_bits)
-{
-	struct drm_i915_private *dev_priv = dev->dev_private;
-
-	/* Delay flushing when rings are still busy.*/
-	mutex_lock(&dev_priv->fb_tracking.lock);
-	frontbuffer_bits &= ~dev_priv->fb_tracking.busy_bits;
-	mutex_unlock(&dev_priv->fb_tracking.lock);
-
-	intel_mark_fb_busy(dev, frontbuffer_bits, NULL);
-
-	intel_edp_psr_exit(dev);
-}
-
-/**
- * intel_fb_obj_flush - flush frontbuffer object
- * @obj: GEM object to flush
- * @retire: set when retiring asynchronous rendering
- *
- * This function gets called every time rendering on the given object has
- * completed and frontbuffer caching can be started again. If @retire is true
- * then any delayed flushes will be unblocked.
- */
-void intel_fb_obj_flush(struct drm_i915_gem_object *obj,
-			bool retire)
-{
-	struct drm_device *dev = obj->base.dev;
-	struct drm_i915_private *dev_priv = dev->dev_private;
-	unsigned frontbuffer_bits;
-
-	WARN_ON(!mutex_is_locked(&dev->struct_mutex));
-
-	if (!obj->frontbuffer_bits)
-		return;
-
-	frontbuffer_bits = obj->frontbuffer_bits;
-
-	if (retire) {
-		mutex_lock(&dev_priv->fb_tracking.lock);
-		/* Filter out new bits since rendering started. */
-		frontbuffer_bits &= dev_priv->fb_tracking.busy_bits;
-
-		dev_priv->fb_tracking.busy_bits &= ~frontbuffer_bits;
-		mutex_unlock(&dev_priv->fb_tracking.lock);
-	}
-
-	intel_frontbuffer_flush(dev, frontbuffer_bits);
-}
-
-/**
- * intel_frontbuffer_flip_prepare - prepare asnychronous frontbuffer flip
- * @dev: DRM device
- * @frontbuffer_bits: frontbuffer plane tracking bits
- *
- * This function gets called after scheduling a flip on @obj. The actual
- * frontbuffer flushing will be delayed until completion is signalled with
- * intel_frontbuffer_flip_complete. If an invalidate happens in between this
- * flush will be cancelled.
- *
- * Can be called without any locks held.
- */
-void intel_frontbuffer_flip_prepare(struct drm_device *dev,
-				    unsigned frontbuffer_bits)
-{
-	struct drm_i915_private *dev_priv = dev->dev_private;
-
-	mutex_lock(&dev_priv->fb_tracking.lock);
-	dev_priv->fb_tracking.flip_bits
-		|= frontbuffer_bits;
-	mutex_unlock(&dev_priv->fb_tracking.lock);
-}
-
-/**
- * intel_frontbuffer_flip_complete - complete asynchronous frontbuffer flush
- * @dev: DRM device
- * @frontbuffer_bits: frontbuffer plane tracking bits
- *
- * This function gets called after the flip has been latched and will complete
- * on the next vblank. It will execute the fush if it hasn't been cancalled yet.
- *
- * Can be called without any locks held.
- */
-void intel_frontbuffer_flip_complete(struct drm_device *dev,
-				     unsigned frontbuffer_bits)
-{
-	struct drm_i915_private *dev_priv = dev->dev_private;
-
-	mutex_lock(&dev_priv->fb_tracking.lock);
-	/* Mask any cancelled flips. */
-	frontbuffer_bits &= dev_priv->fb_tracking.flip_bits;
-	dev_priv->fb_tracking.flip_bits &= ~frontbuffer_bits;
-	mutex_unlock(&dev_priv->fb_tracking.lock);
-
-	intel_frontbuffer_flush(dev, frontbuffer_bits);
-}
-
-static void intel_crtc_destroy(struct drm_crtc *crtc)
-=======
->>>>>>> 7b3c29f6
 {
 	struct drm_device *dev = obj->base.dev;
 	struct drm_i915_private *dev_priv = dev->dev_private;
@@ -9632,12 +9477,9 @@
 	 * So using MMIO flips there would disrupt this mechanism.
 	 */
 
-<<<<<<< HEAD
-=======
 	if (ring == NULL)
 		return true;
 
->>>>>>> 7b3c29f6
 	if (INTEL_INFO(ring->dev)->gen < 5)
 		return false;
 
@@ -10969,16 +10811,9 @@
 	 * on the DPLL.
 	 */
 	for_each_intel_crtc_masked(dev, modeset_pipes, intel_crtc) {
-<<<<<<< HEAD
-		struct drm_framebuffer *old_fb;
-		struct drm_i915_gem_object *old_obj = NULL;
-		struct drm_i915_gem_object *obj =
-			to_intel_framebuffer(fb)->obj;
-=======
 		struct drm_framebuffer *old_fb = crtc->primary->fb;
 		struct drm_i915_gem_object *old_obj = intel_fb_obj(old_fb);
 		struct drm_i915_gem_object *obj = intel_fb_obj(fb);
->>>>>>> 7b3c29f6
 
 		mutex_lock(&dev->struct_mutex);
 		ret = intel_pin_and_fence_fb_obj(dev,
@@ -10989,16 +10824,8 @@
 			mutex_unlock(&dev->struct_mutex);
 			goto done;
 		}
-<<<<<<< HEAD
-		old_fb = crtc->primary->fb;
-		if (old_fb) {
-			old_obj = to_intel_framebuffer(old_fb)->obj;
-			intel_unpin_fb_obj(old_obj);
-		}
-=======
 		if (old_fb)
 			intel_unpin_fb_obj(old_obj);
->>>>>>> 7b3c29f6
 		i915_gem_track_fb(old_obj, obj,
 				  INTEL_FRONTBUFFER_PRIMARY(intel_crtc->pipe));
 		mutex_unlock(&dev->struct_mutex);
@@ -11615,17 +11442,11 @@
 	intel_disable_primary_hw_plane(dev_priv, intel_plane->plane,
 				       intel_plane->pipe);
 disable_unpin:
-<<<<<<< HEAD
-	i915_gem_track_fb(to_intel_framebuffer(plane->fb)->obj, NULL,
-			  INTEL_FRONTBUFFER_PRIMARY(intel_crtc->pipe));
-	intel_unpin_fb_obj(to_intel_framebuffer(plane->fb)->obj);
-=======
 	mutex_lock(&dev->struct_mutex);
 	i915_gem_track_fb(intel_fb_obj(plane->fb), NULL,
 			  INTEL_FRONTBUFFER_PRIMARY(intel_crtc->pipe));
 	intel_unpin_fb_obj(intel_fb_obj(plane->fb));
 	mutex_unlock(&dev->struct_mutex);
->>>>>>> 7b3c29f6
 	plane->fb = NULL;
 
 	return 0;
@@ -11642,12 +11463,8 @@
 	struct drm_i915_private *dev_priv = dev->dev_private;
 	struct intel_crtc *intel_crtc = to_intel_crtc(crtc);
 	struct intel_plane *intel_plane = to_intel_plane(plane);
-<<<<<<< HEAD
-	struct drm_i915_gem_object *obj, *old_obj = NULL;
-=======
 	struct drm_i915_gem_object *obj = intel_fb_obj(fb);
 	struct drm_i915_gem_object *old_obj = intel_fb_obj(plane->fb);
->>>>>>> 7b3c29f6
 	struct drm_rect dest = {
 		/* integer pixels */
 		.x1 = crtc_x,
@@ -11679,13 +11496,6 @@
 	if (ret)
 		return ret;
 
-<<<<<<< HEAD
-	if (plane->fb)
-		old_obj = to_intel_framebuffer(plane->fb)->obj;
-	obj = to_intel_framebuffer(fb)->obj;
-
-=======
->>>>>>> 7b3c29f6
 	/*
 	 * If the CRTC isn't enabled, we're just pinning the framebuffer,
 	 * updating the fb pointer, and returning without touching the
@@ -11693,11 +11503,8 @@
 	 * turn on the display with all planes setup as desired.
 	 */
 	if (!crtc->enabled) {
-<<<<<<< HEAD
-=======
 		mutex_lock(&dev->struct_mutex);
 
->>>>>>> 7b3c29f6
 		/*
 		 * If we already called setplane while the crtc was disabled,
 		 * we may have an fb pinned; unpin it.
@@ -11709,14 +11516,10 @@
 				  INTEL_FRONTBUFFER_PRIMARY(intel_crtc->pipe));
 
 		/* Pin and return without programming hardware */
-<<<<<<< HEAD
-		return intel_pin_and_fence_fb_obj(dev, obj, NULL);
-=======
 		ret = intel_pin_and_fence_fb_obj(dev, obj, NULL);
 		mutex_unlock(&dev->struct_mutex);
 
 		return ret;
->>>>>>> 7b3c29f6
 	}
 
 	intel_crtc_wait_for_pending_flips(crtc);
@@ -11728,26 +11531,18 @@
 	 * because plane->fb still gets set and pinned.
 	 */
 	if (!visible) {
-<<<<<<< HEAD
-=======
 		mutex_lock(&dev->struct_mutex);
 
->>>>>>> 7b3c29f6
 		/*
 		 * Try to pin the new fb first so that we can bail out if we
 		 * fail.
 		 */
 		if (plane->fb != fb) {
 			ret = intel_pin_and_fence_fb_obj(dev, obj, NULL);
-<<<<<<< HEAD
-			if (ret)
-				return ret;
-=======
 			if (ret) {
 				mutex_unlock(&dev->struct_mutex);
 				return ret;
 			}
->>>>>>> 7b3c29f6
 		}
 
 		i915_gem_track_fb(old_obj, obj,
@@ -11763,11 +11558,8 @@
 			if (plane->fb)
 				intel_unpin_fb_obj(old_obj);
 
-<<<<<<< HEAD
-=======
 		mutex_unlock(&dev->struct_mutex);
 
->>>>>>> 7b3c29f6
 		return 0;
 	}
 
