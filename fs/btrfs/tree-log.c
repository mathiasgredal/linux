--- conflicted
+++ resolved
@@ -3585,14 +3585,7 @@
 	mutex_unlock(&dir->log_mutex);
 	if (err < 0)
 		btrfs_set_log_full_commit(trans);
-<<<<<<< HEAD
-		err = 0;
-	} else if (err < 0) {
-		btrfs_abort_transaction(trans, err);
-	}
-
-=======
->>>>>>> 677121bc
+
 	btrfs_end_log_trans(root);
 }
 
