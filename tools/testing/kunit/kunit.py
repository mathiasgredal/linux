#!/usr/bin/env python3
# SPDX-License-Identifier: GPL-2.0
#
# A thin wrapper on top of the KUnit Kernel
#
# Copyright (C) 2019, Google LLC.
# Author: Felix Guo <felixguoxiuping@gmail.com>
# Author: Brendan Higgins <brendanhiggins@google.com>

import argparse
import os
import re
import sys
import time

assert sys.version_info >= (3, 7), "Python version is too old"

from collections import namedtuple
from enum import Enum, auto
<<<<<<< HEAD
from typing import Iterable, Sequence
=======
from typing import Iterable, List
>>>>>>> e7198adb

import kunit_json
import kunit_kernel
import kunit_parser

KunitResult = namedtuple('KunitResult', ['status','result','elapsed_time'])

KunitConfigRequest = namedtuple('KunitConfigRequest',
				['build_dir', 'make_options'])
KunitBuildRequest = namedtuple('KunitBuildRequest',
			       ['jobs', 'build_dir', 'alltests',
				'make_options'])
KunitExecRequest = namedtuple('KunitExecRequest',
			      ['timeout', 'build_dir', 'alltests',
			       'filter_glob', 'kernel_args', 'run_isolated'])
KunitParseRequest = namedtuple('KunitParseRequest',
			       ['raw_output', 'build_dir', 'json'])
KunitRequest = namedtuple('KunitRequest', ['raw_output','timeout', 'jobs',
					   'build_dir', 'alltests', 'filter_glob',
					   'kernel_args', 'run_isolated', 'json', 'make_options'])

KernelDirectoryPath = sys.argv[0].split('tools/testing/kunit/')[0]

class KunitStatus(Enum):
	SUCCESS = auto()
	CONFIG_FAILURE = auto()
	BUILD_FAILURE = auto()
	TEST_FAILURE = auto()

def get_kernel_root_path() -> str:
	path = sys.argv[0] if not __file__ else __file__
	parts = os.path.realpath(path).split('tools/testing/kunit')
	if len(parts) != 2:
		sys.exit(1)
	return parts[0]

def config_tests(linux: kunit_kernel.LinuxSourceTree,
		 request: KunitConfigRequest) -> KunitResult:
	kunit_parser.print_with_timestamp('Configuring KUnit Kernel ...')

	config_start = time.time()
	success = linux.build_reconfig(request.build_dir, request.make_options)
	config_end = time.time()
	if not success:
		return KunitResult(KunitStatus.CONFIG_FAILURE,
				   'could not configure kernel',
				   config_end - config_start)
	return KunitResult(KunitStatus.SUCCESS,
			   'configured kernel successfully',
			   config_end - config_start)

def build_tests(linux: kunit_kernel.LinuxSourceTree,
		request: KunitBuildRequest) -> KunitResult:
	kunit_parser.print_with_timestamp('Building KUnit Kernel ...')

	build_start = time.time()
	success = linux.build_kernel(request.alltests,
				     request.jobs,
				     request.build_dir,
				     request.make_options)
	build_end = time.time()
	if not success:
		return KunitResult(KunitStatus.BUILD_FAILURE,
				   'could not build kernel',
				   build_end - build_start)
	if not success:
		return KunitResult(KunitStatus.BUILD_FAILURE,
				   'could not build kernel',
				   build_end - build_start)
	return KunitResult(KunitStatus.SUCCESS,
			   'built kernel successfully',
			   build_end - build_start)

def _list_tests(linux: kunit_kernel.LinuxSourceTree, request: KunitExecRequest) -> List[str]:
	args = ['kunit.action=list']
	if request.kernel_args:
		args.extend(request.kernel_args)

	output = linux.run_kernel(args=args,
			   timeout=None if request.alltests else request.timeout,
			   filter_glob=request.filter_glob,
			   build_dir=request.build_dir)
	lines = kunit_parser.extract_tap_lines(output)
	# Hack! Drop the dummy TAP version header that the executor prints out.
	lines.pop()

	# Filter out any extraneous non-test output that might have gotten mixed in.
	return [l for l in lines if re.match('^[^\s.]+\.[^\s.]+$', l)]

def _suites_from_test_list(tests: List[str]) -> List[str]:
	"""Extracts all the suites from an ordered list of tests."""
	suites = []  # type: List[str]
	for t in tests:
		parts = t.split('.', maxsplit=2)
		if len(parts) != 2:
			raise ValueError(f'internal KUnit error, test name should be of the form "<suite>.<test>", got "{t}"')
		suite, case = parts
		if not suites or suites[-1] != suite:
			suites.append(suite)
	return suites



def exec_tests(linux: kunit_kernel.LinuxSourceTree, request: KunitExecRequest,
	       parse_request: KunitParseRequest) -> KunitResult:
	filter_globs = [request.filter_glob]
	if request.run_isolated:
		tests = _list_tests(linux, request)
		if request.run_isolated == 'test':
			filter_globs = tests
		if request.run_isolated == 'suite':
			filter_globs = _suites_from_test_list(tests)
			# Apply the test-part of the user's glob, if present.
			if '.' in request.filter_glob:
				test_glob = request.filter_glob.split('.', maxsplit=2)[1]
				filter_globs = [g + '.'+ test_glob for g in filter_globs]

	overall_status = kunit_parser.TestStatus.SUCCESS
	exec_time = 0.0
	for i, filter_glob in enumerate(filter_globs):
		kunit_parser.print_with_timestamp('Starting KUnit Kernel ({}/{})...'.format(i+1, len(filter_globs)))

		test_start = time.time()
		run_result = linux.run_kernel(
			args=request.kernel_args,
			timeout=None if request.alltests else request.timeout,
			filter_glob=filter_glob,
			build_dir=request.build_dir)

		result = parse_tests(parse_request, run_result)
		# run_kernel() doesn't block on the kernel exiting.
		# That only happens after we get the last line of output from `run_result`.
		# So exec_time here actually contains parsing + execution time, which is fine.
		test_end = time.time()
		exec_time += test_end - test_start

		overall_status = kunit_parser.max_status(overall_status, result.status)

	return KunitResult(status=result.status, result=result.result, elapsed_time=exec_time)

def parse_tests(request: KunitParseRequest, input_data: Iterable[str]) -> KunitResult:
	parse_start = time.time()

	test_result = kunit_parser.TestResult(kunit_parser.TestStatus.SUCCESS,
					      [],
					      'Tests not Parsed.')

	if request.raw_output:
		output: Iterable[str] = input_data
		if request.raw_output == 'all':
			pass
		elif request.raw_output == 'kunit':
			output = kunit_parser.extract_tap_lines(output)
		else:
			print(f'Unknown --raw_output option "{request.raw_output}"', file=sys.stderr)
		for line in output:
			print(line.rstrip())

	else:
		test_result = kunit_parser.parse_run_tests(input_data)
	parse_end = time.time()

	if request.json:
		json_obj = kunit_json.get_json_result(
					test_result=test_result,
					def_config='kunit_defconfig',
					build_dir=request.build_dir,
					json_path=request.json)
		if request.json == 'stdout':
			print(json_obj)

	if test_result.status != kunit_parser.TestStatus.SUCCESS:
		return KunitResult(KunitStatus.TEST_FAILURE, test_result,
				   parse_end - parse_start)

	return KunitResult(KunitStatus.SUCCESS, test_result,
				parse_end - parse_start)

def run_tests(linux: kunit_kernel.LinuxSourceTree,
	      request: KunitRequest) -> KunitResult:
	run_start = time.time()

	config_request = KunitConfigRequest(request.build_dir,
					    request.make_options)
	config_result = config_tests(linux, config_request)
	if config_result.status != KunitStatus.SUCCESS:
		return config_result

	build_request = KunitBuildRequest(request.jobs, request.build_dir,
					  request.alltests,
					  request.make_options)
	build_result = build_tests(linux, build_request)
	if build_result.status != KunitStatus.SUCCESS:
		return build_result

	exec_request = KunitExecRequest(request.timeout, request.build_dir,
				 request.alltests, request.filter_glob,
				 request.kernel_args, request.run_isolated)
	parse_request = KunitParseRequest(request.raw_output,
					  request.build_dir,
					  request.json)

	exec_result = exec_tests(linux, exec_request, parse_request)

	run_end = time.time()

	kunit_parser.print_with_timestamp((
		'Elapsed time: %.3fs total, %.3fs configuring, %.3fs ' +
		'building, %.3fs running\n') % (
				run_end - run_start,
				config_result.elapsed_time,
				build_result.elapsed_time,
				exec_result.elapsed_time))
	return exec_result

# Problem:
# $ kunit.py run --json
# works as one would expect and prints the parsed test results as JSON.
# $ kunit.py run --json suite_name
# would *not* pass suite_name as the filter_glob and print as json.
# argparse will consider it to be another way of writing
# $ kunit.py run --json=suite_name
# i.e. it would run all tests, and dump the json to a `suite_name` file.
# So we hackily automatically rewrite --json => --json=stdout
pseudo_bool_flag_defaults = {
		'--json': 'stdout',
		'--raw_output': 'kunit',
}
def massage_argv(argv: Sequence[str]) -> Sequence[str]:
	def massage_arg(arg: str) -> str:
		if arg not in pseudo_bool_flag_defaults:
			return arg
		return  f'{arg}={pseudo_bool_flag_defaults[arg]}'
	return list(map(massage_arg, argv))

def add_common_opts(parser) -> None:
	parser.add_argument('--build_dir',
			    help='As in the make command, it specifies the build '
			    'directory.',
			    type=str, default='.kunit', metavar='build_dir')
	parser.add_argument('--make_options',
			    help='X=Y make option, can be repeated.',
			    action='append')
	parser.add_argument('--alltests',
			    help='Run all KUnit tests through allyesconfig',
			    action='store_true')
	parser.add_argument('--kunitconfig',
			     help='Path to Kconfig fragment that enables KUnit tests.'
			     ' If given a directory, (e.g. lib/kunit), "/.kunitconfig" '
			     'will get  automatically appended.',
			     metavar='kunitconfig')

	parser.add_argument('--arch',
			    help=('Specifies the architecture to run tests under. '
				  'The architecture specified here must match the '
				  'string passed to the ARCH make param, '
				  'e.g. i386, x86_64, arm, um, etc. Non-UML '
				  'architectures run on QEMU.'),
			    type=str, default='um', metavar='arch')

	parser.add_argument('--cross_compile',
			    help=('Sets make\'s CROSS_COMPILE variable; it should '
				  'be set to a toolchain path prefix (the prefix '
				  'of gcc and other tools in your toolchain, for '
				  'example `sparc64-linux-gnu-` if you have the '
				  'sparc toolchain installed on your system, or '
				  '`$HOME/toolchains/microblaze/gcc-9.2.0-nolibc/microblaze-linux/bin/microblaze-linux-` '
				  'if you have downloaded the microblaze toolchain '
				  'from the 0-day website to a directory in your '
				  'home directory called `toolchains`).'),
			    metavar='cross_compile')

	parser.add_argument('--qemu_config',
			    help=('Takes a path to a path to a file containing '
				  'a QemuArchParams object.'),
			    type=str, metavar='qemu_config')

def add_build_opts(parser) -> None:
	parser.add_argument('--jobs',
			    help='As in the make command, "Specifies  the number of '
			    'jobs (commands) to run simultaneously."',
			    type=int, default=8, metavar='jobs')

def add_exec_opts(parser) -> None:
	parser.add_argument('--timeout',
			    help='maximum number of seconds to allow for all tests '
			    'to run. This does not include time taken to build the '
			    'tests.',
			    type=int,
			    default=300,
			    metavar='timeout')
	parser.add_argument('filter_glob',
			    help='Filter which KUnit test suites/tests run at '
			    'boot-time, e.g. list* or list*.*del_test',
			    type=str,
			    nargs='?',
			    default='',
			    metavar='filter_glob')
	parser.add_argument('--kernel_args',
			    help='Kernel command-line parameters. Maybe be repeated',
			     action='append')
	parser.add_argument('--run_isolated', help='If set, boot the kernel for each '
			    'individual suite/test. This is can be useful for debugging '
			    'a non-hermetic test, one that might pass/fail based on '
			    'what ran before it.',
			    type=str,
			    choices=['suite', 'test']),

def add_parse_opts(parser) -> None:
	parser.add_argument('--raw_output', help='If set don\'t format output from kernel. '
			    'If set to --raw_output=kunit, filters to just KUnit output.',
			    type=str, nargs='?', const='all', default=None)
	parser.add_argument('--json',
			    nargs='?',
			    help='Stores test results in a JSON, and either '
			    'prints to stdout or saves to file if a '
			    'filename is specified',
			    type=str, const='stdout', default=None)

def main(argv, linux=None):
	parser = argparse.ArgumentParser(
			description='Helps writing and running KUnit tests.')
	subparser = parser.add_subparsers(dest='subcommand')

	# The 'run' command will config, build, exec, and parse in one go.
	run_parser = subparser.add_parser('run', help='Runs KUnit tests.')
	add_common_opts(run_parser)
	add_build_opts(run_parser)
	add_exec_opts(run_parser)
	add_parse_opts(run_parser)

	config_parser = subparser.add_parser('config',
						help='Ensures that .config contains all of '
						'the options in .kunitconfig')
	add_common_opts(config_parser)

	build_parser = subparser.add_parser('build', help='Builds a kernel with KUnit tests')
	add_common_opts(build_parser)
	add_build_opts(build_parser)

	exec_parser = subparser.add_parser('exec', help='Run a kernel with KUnit tests')
	add_common_opts(exec_parser)
	add_exec_opts(exec_parser)
	add_parse_opts(exec_parser)

	# The 'parse' option is special, as it doesn't need the kernel source
	# (therefore there is no need for a build_dir, hence no add_common_opts)
	# and the '--file' argument is not relevant to 'run', so isn't in
	# add_parse_opts()
	parse_parser = subparser.add_parser('parse',
					    help='Parses KUnit results from a file, '
					    'and parses formatted results.')
	add_parse_opts(parse_parser)
	parse_parser.add_argument('file',
				  help='Specifies the file to read results from.',
				  type=str, nargs='?', metavar='input_file')

	cli_args = parser.parse_args(massage_argv(argv))

	if get_kernel_root_path():
		os.chdir(get_kernel_root_path())

	if cli_args.subcommand == 'run':
		if not os.path.exists(cli_args.build_dir):
			os.mkdir(cli_args.build_dir)

		if not linux:
			linux = kunit_kernel.LinuxSourceTree(cli_args.build_dir,
					kunitconfig_path=cli_args.kunitconfig,
					arch=cli_args.arch,
					cross_compile=cli_args.cross_compile,
					qemu_config_path=cli_args.qemu_config)

		request = KunitRequest(cli_args.raw_output,
				       cli_args.timeout,
				       cli_args.jobs,
				       cli_args.build_dir,
				       cli_args.alltests,
				       cli_args.filter_glob,
				       cli_args.kernel_args,
				       cli_args.run_isolated,
				       cli_args.json,
				       cli_args.make_options)
		result = run_tests(linux, request)
		if result.status != KunitStatus.SUCCESS:
			sys.exit(1)
	elif cli_args.subcommand == 'config':
		if cli_args.build_dir and (
				not os.path.exists(cli_args.build_dir)):
			os.mkdir(cli_args.build_dir)

		if not linux:
			linux = kunit_kernel.LinuxSourceTree(cli_args.build_dir,
					kunitconfig_path=cli_args.kunitconfig,
					arch=cli_args.arch,
					cross_compile=cli_args.cross_compile,
					qemu_config_path=cli_args.qemu_config)

		request = KunitConfigRequest(cli_args.build_dir,
					     cli_args.make_options)
		result = config_tests(linux, request)
		kunit_parser.print_with_timestamp((
			'Elapsed time: %.3fs\n') % (
				result.elapsed_time))
		if result.status != KunitStatus.SUCCESS:
			sys.exit(1)
	elif cli_args.subcommand == 'build':
		if not linux:
			linux = kunit_kernel.LinuxSourceTree(cli_args.build_dir,
					kunitconfig_path=cli_args.kunitconfig,
					arch=cli_args.arch,
					cross_compile=cli_args.cross_compile,
					qemu_config_path=cli_args.qemu_config)

		request = KunitBuildRequest(cli_args.jobs,
					    cli_args.build_dir,
					    cli_args.alltests,
					    cli_args.make_options)
		result = build_tests(linux, request)
		kunit_parser.print_with_timestamp((
			'Elapsed time: %.3fs\n') % (
				result.elapsed_time))
		if result.status != KunitStatus.SUCCESS:
			sys.exit(1)
	elif cli_args.subcommand == 'exec':
		if not linux:
			linux = kunit_kernel.LinuxSourceTree(cli_args.build_dir,
					kunitconfig_path=cli_args.kunitconfig,
					arch=cli_args.arch,
					cross_compile=cli_args.cross_compile,
					qemu_config_path=cli_args.qemu_config)

		exec_request = KunitExecRequest(cli_args.timeout,
						cli_args.build_dir,
						cli_args.alltests,
						cli_args.filter_glob,
						cli_args.kernel_args,
						cli_args.run_isolated)
		parse_request = KunitParseRequest(cli_args.raw_output,
						  cli_args.build_dir,
						  cli_args.json)
		result = exec_tests(linux, exec_request, parse_request)
		kunit_parser.print_with_timestamp((
			'Elapsed time: %.3fs\n') % (result.elapsed_time))
		if result.status != KunitStatus.SUCCESS:
			sys.exit(1)
	elif cli_args.subcommand == 'parse':
		if cli_args.file == None:
			kunit_output = sys.stdin
		else:
			with open(cli_args.file, 'r') as f:
				kunit_output = f.read().splitlines()
		request = KunitParseRequest(cli_args.raw_output,
					    None,
					    cli_args.json)
		result = parse_tests(request, kunit_output)
		if result.status != KunitStatus.SUCCESS:
			sys.exit(1)
	else:
		parser.print_help()

if __name__ == '__main__':
	main(sys.argv[1:])<|MERGE_RESOLUTION|>--- conflicted
+++ resolved
@@ -17,11 +17,7 @@
 
 from collections import namedtuple
 from enum import Enum, auto
-<<<<<<< HEAD
-from typing import Iterable, Sequence
-=======
-from typing import Iterable, List
->>>>>>> e7198adb
+from typing import Iterable, Sequence, List
 
 import kunit_json
 import kunit_kernel
