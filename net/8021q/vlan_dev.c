// SPDX-License-Identifier: GPL-2.0-or-later
/* -*- linux-c -*-
 * INET		802.1Q VLAN
 *		Ethernet-type device handling.
 *
 * Authors:	Ben Greear <greearb@candelatech.com>
 *              Please send support related email to: netdev@vger.kernel.org
 *              VLAN Home Page: http://www.candelatech.com/~greear/vlan.html
 *
 * Fixes:       Mar 22 2001: Martin Bokaemper <mbokaemper@unispherenetworks.com>
 *                - reset skb->pkt_type on incoming packets when MAC was changed
 *                - see that changed MAC is saddr for outgoing packets
 *              Oct 20, 2001:  Ard van Breeman:
 *                - Fix MC-list, finally.
 *                - Flush MC-list on VLAN destroy.
 */

#define pr_fmt(fmt) KBUILD_MODNAME ": " fmt

#include <linux/module.h>
#include <linux/slab.h>
#include <linux/skbuff.h>
#include <linux/netdevice.h>
#include <linux/net_tstamp.h>
#include <linux/etherdevice.h>
#include <linux/ethtool.h>
#include <linux/phy.h>
#include <net/arp.h>

#include "vlan.h"
#include "vlanproc.h"
#include <linux/if_vlan.h>
#include <linux/netpoll.h>

/*
 *	Create the VLAN header for an arbitrary protocol layer
 *
 *	saddr=NULL	means use device source address
 *	daddr=NULL	means leave destination address (eg unresolved arp)
 *
 *  This is called when the SKB is moving down the stack towards the
 *  physical devices.
 */
static int vlan_dev_hard_header(struct sk_buff *skb, struct net_device *dev,
				unsigned short type,
				const void *daddr, const void *saddr,
				unsigned int len)
{
	struct vlan_dev_priv *vlan = vlan_dev_priv(dev);
	struct vlan_hdr *vhdr;
	unsigned int vhdrlen = 0;
	u16 vlan_tci = 0;
	int rc;

	if (!(vlan->flags & VLAN_FLAG_REORDER_HDR)) {
		vhdr = skb_push(skb, VLAN_HLEN);

		vlan_tci = vlan->vlan_id;
		vlan_tci |= vlan_dev_get_egress_qos_mask(dev, skb->priority);
		vhdr->h_vlan_TCI = htons(vlan_tci);

		/*
		 *  Set the protocol type. For a packet of type ETH_P_802_3/2 we
		 *  put the length in here instead.
		 */
		if (type != ETH_P_802_3 && type != ETH_P_802_2)
			vhdr->h_vlan_encapsulated_proto = htons(type);
		else
			vhdr->h_vlan_encapsulated_proto = htons(len);

		skb->protocol = vlan->vlan_proto;
		type = ntohs(vlan->vlan_proto);
		vhdrlen = VLAN_HLEN;
	}

	/* Before delegating work to the lower layer, enter our MAC-address */
	if (saddr == NULL)
		saddr = dev->dev_addr;

	/* Now make the underlying real hard header */
	dev = vlan->real_dev;
	rc = dev_hard_header(skb, dev, type, daddr, saddr, len + vhdrlen);
	if (rc > 0)
		rc += vhdrlen;
	return rc;
}

static inline netdev_tx_t vlan_netpoll_send_skb(struct vlan_dev_priv *vlan, struct sk_buff *skb)
{
#ifdef CONFIG_NET_POLL_CONTROLLER
	return netpoll_send_skb(vlan->netpoll, skb);
#else
	BUG();
	return NETDEV_TX_OK;
#endif
}

static netdev_tx_t vlan_dev_hard_start_xmit(struct sk_buff *skb,
					    struct net_device *dev)
{
	struct vlan_dev_priv *vlan = vlan_dev_priv(dev);
	struct vlan_ethhdr *veth = (struct vlan_ethhdr *)(skb->data);
	unsigned int len;
	int ret;

	/* Handle non-VLAN frames if they are sent to us, for example by DHCP.
	 *
	 * NOTE: THIS ASSUMES DIX ETHERNET, SPECIFICALLY NOT SUPPORTING
	 * OTHER THINGS LIKE FDDI/TokenRing/802.3 SNAPs...
	 */
	if (veth->h_vlan_proto != vlan->vlan_proto ||
	    vlan->flags & VLAN_FLAG_REORDER_HDR) {
		u16 vlan_tci;
		vlan_tci = vlan->vlan_id;
		vlan_tci |= vlan_dev_get_egress_qos_mask(dev, skb->priority);
		__vlan_hwaccel_put_tag(skb, vlan->vlan_proto, vlan_tci);
	}

	skb->dev = vlan->real_dev;
	len = skb->len;
	if (unlikely(netpoll_tx_running(dev)))
		return vlan_netpoll_send_skb(vlan, skb);

	ret = dev_queue_xmit(skb);

	if (likely(ret == NET_XMIT_SUCCESS || ret == NET_XMIT_CN)) {
		struct vlan_pcpu_stats *stats;

		stats = this_cpu_ptr(vlan->vlan_pcpu_stats);
		u64_stats_update_begin(&stats->syncp);
		stats->tx_packets++;
		stats->tx_bytes += len;
		u64_stats_update_end(&stats->syncp);
	} else {
		this_cpu_inc(vlan->vlan_pcpu_stats->tx_dropped);
	}

	return ret;
}

static int vlan_dev_change_mtu(struct net_device *dev, int new_mtu)
{
	struct net_device *real_dev = vlan_dev_priv(dev)->real_dev;
	unsigned int max_mtu = real_dev->mtu;

	if (netif_reduces_vlan_mtu(real_dev))
		max_mtu -= VLAN_HLEN;
	if (max_mtu < new_mtu)
		return -ERANGE;

	dev->mtu = new_mtu;

	return 0;
}

void vlan_dev_set_ingress_priority(const struct net_device *dev,
				   u32 skb_prio, u16 vlan_prio)
{
	struct vlan_dev_priv *vlan = vlan_dev_priv(dev);

	if (vlan->ingress_priority_map[vlan_prio & 0x7] && !skb_prio)
		vlan->nr_ingress_mappings--;
	else if (!vlan->ingress_priority_map[vlan_prio & 0x7] && skb_prio)
		vlan->nr_ingress_mappings++;

	vlan->ingress_priority_map[vlan_prio & 0x7] = skb_prio;
}

int vlan_dev_set_egress_priority(const struct net_device *dev,
				 u32 skb_prio, u16 vlan_prio)
{
	struct vlan_dev_priv *vlan = vlan_dev_priv(dev);
	struct vlan_priority_tci_mapping *mp = NULL;
	struct vlan_priority_tci_mapping *np;
	u32 vlan_qos = (vlan_prio << VLAN_PRIO_SHIFT) & VLAN_PRIO_MASK;

	/* See if a priority mapping exists.. */
	mp = vlan->egress_priority_map[skb_prio & 0xF];
	while (mp) {
		if (mp->priority == skb_prio) {
			if (mp->vlan_qos && !vlan_qos)
				vlan->nr_egress_mappings--;
			else if (!mp->vlan_qos && vlan_qos)
				vlan->nr_egress_mappings++;
			mp->vlan_qos = vlan_qos;
			return 0;
		}
		mp = mp->next;
	}

	/* Create a new mapping then. */
	mp = vlan->egress_priority_map[skb_prio & 0xF];
	np = kmalloc(sizeof(struct vlan_priority_tci_mapping), GFP_KERNEL);
	if (!np)
		return -ENOBUFS;

	np->next = mp;
	np->priority = skb_prio;
	np->vlan_qos = vlan_qos;
	/* Before inserting this element in hash table, make sure all its fields
	 * are committed to memory.
	 * coupled with smp_rmb() in vlan_dev_get_egress_qos_mask()
	 */
	smp_wmb();
	vlan->egress_priority_map[skb_prio & 0xF] = np;
	if (vlan_qos)
		vlan->nr_egress_mappings++;
	return 0;
}

/* Flags are defined in the vlan_flags enum in
 * include/uapi/linux/if_vlan.h file.
 */
int vlan_dev_change_flags(const struct net_device *dev, u32 flags, u32 mask)
{
	struct vlan_dev_priv *vlan = vlan_dev_priv(dev);
	u32 old_flags = vlan->flags;

	if (mask & ~(VLAN_FLAG_REORDER_HDR | VLAN_FLAG_GVRP |
		     VLAN_FLAG_LOOSE_BINDING | VLAN_FLAG_MVRP |
		     VLAN_FLAG_BRIDGE_BINDING))
		return -EINVAL;

	vlan->flags = (old_flags & ~mask) | (flags & mask);

	if (netif_running(dev) && (vlan->flags ^ old_flags) & VLAN_FLAG_GVRP) {
		if (vlan->flags & VLAN_FLAG_GVRP)
			vlan_gvrp_request_join(dev);
		else
			vlan_gvrp_request_leave(dev);
	}

	if (netif_running(dev) && (vlan->flags ^ old_flags) & VLAN_FLAG_MVRP) {
		if (vlan->flags & VLAN_FLAG_MVRP)
			vlan_mvrp_request_join(dev);
		else
			vlan_mvrp_request_leave(dev);
	}
	return 0;
}

void vlan_dev_get_realdev_name(const struct net_device *dev, char *result, size_t size)
{
	strscpy_pad(result, vlan_dev_priv(dev)->real_dev->name, size);
}

bool vlan_dev_inherit_address(struct net_device *dev,
			      struct net_device *real_dev)
{
	if (dev->addr_assign_type != NET_ADDR_STOLEN)
		return false;

	eth_hw_addr_set(dev, real_dev->dev_addr);
	call_netdevice_notifiers(NETDEV_CHANGEADDR, dev);
	return true;
}

static int vlan_dev_open(struct net_device *dev)
{
	struct vlan_dev_priv *vlan = vlan_dev_priv(dev);
	struct net_device *real_dev = vlan->real_dev;
	int err;

	if (!(real_dev->flags & IFF_UP) &&
	    !(vlan->flags & VLAN_FLAG_LOOSE_BINDING))
		return -ENETDOWN;

	if (!ether_addr_equal(dev->dev_addr, real_dev->dev_addr) &&
	    !vlan_dev_inherit_address(dev, real_dev)) {
		err = dev_uc_add(real_dev, dev->dev_addr);
		if (err < 0)
			goto out;
	}

	if (dev->flags & IFF_ALLMULTI) {
		err = dev_set_allmulti(real_dev, 1);
		if (err < 0)
			goto del_unicast;
	}
	if (dev->flags & IFF_PROMISC) {
		err = dev_set_promiscuity(real_dev, 1);
		if (err < 0)
			goto clear_allmulti;
	}

	ether_addr_copy(vlan->real_dev_addr, real_dev->dev_addr);

	if (vlan->flags & VLAN_FLAG_GVRP)
		vlan_gvrp_request_join(dev);

	if (vlan->flags & VLAN_FLAG_MVRP)
		vlan_mvrp_request_join(dev);

	if (netif_carrier_ok(real_dev) &&
	    !(vlan->flags & VLAN_FLAG_BRIDGE_BINDING))
		netif_carrier_on(dev);
	return 0;

clear_allmulti:
	if (dev->flags & IFF_ALLMULTI)
		dev_set_allmulti(real_dev, -1);
del_unicast:
	if (!ether_addr_equal(dev->dev_addr, real_dev->dev_addr))
		dev_uc_del(real_dev, dev->dev_addr);
out:
	netif_carrier_off(dev);
	return err;
}

static int vlan_dev_stop(struct net_device *dev)
{
	struct vlan_dev_priv *vlan = vlan_dev_priv(dev);
	struct net_device *real_dev = vlan->real_dev;

	dev_mc_unsync(real_dev, dev);
	dev_uc_unsync(real_dev, dev);
	if (dev->flags & IFF_ALLMULTI)
		dev_set_allmulti(real_dev, -1);
	if (dev->flags & IFF_PROMISC)
		dev_set_promiscuity(real_dev, -1);

	if (!ether_addr_equal(dev->dev_addr, real_dev->dev_addr))
		dev_uc_del(real_dev, dev->dev_addr);

	if (!(vlan->flags & VLAN_FLAG_BRIDGE_BINDING))
		netif_carrier_off(dev);
	return 0;
}

static int vlan_dev_set_mac_address(struct net_device *dev, void *p)
{
	struct net_device *real_dev = vlan_dev_priv(dev)->real_dev;
	struct sockaddr *addr = p;
	int err;

	if (!is_valid_ether_addr(addr->sa_data))
		return -EADDRNOTAVAIL;

	if (!(dev->flags & IFF_UP))
		goto out;

	if (!ether_addr_equal(addr->sa_data, real_dev->dev_addr)) {
		err = dev_uc_add(real_dev, addr->sa_data);
		if (err < 0)
			return err;
	}

	if (!ether_addr_equal(dev->dev_addr, real_dev->dev_addr))
		dev_uc_del(real_dev, dev->dev_addr);

out:
	eth_hw_addr_set(dev, addr->sa_data);
	return 0;
}

static int vlan_dev_ioctl(struct net_device *dev, struct ifreq *ifr, int cmd)
{
	struct net_device *real_dev = vlan_dev_priv(dev)->real_dev;
	const struct net_device_ops *ops = real_dev->netdev_ops;
	struct ifreq ifrr;
	int err = -EOPNOTSUPP;

	strscpy_pad(ifrr.ifr_name, real_dev->name, IFNAMSIZ);
	ifrr.ifr_ifru = ifr->ifr_ifru;

	switch (cmd) {
	case SIOCSHWTSTAMP:
		if (!net_eq(dev_net(dev), &init_net))
			break;
		fallthrough;
	case SIOCGMIIPHY:
	case SIOCGMIIREG:
	case SIOCSMIIREG:
	case SIOCGHWTSTAMP:
		if (netif_device_present(real_dev) && ops->ndo_eth_ioctl)
			err = ops->ndo_eth_ioctl(real_dev, &ifrr, cmd);
		break;
	}

	if (!err)
		ifr->ifr_ifru = ifrr.ifr_ifru;

	return err;
}

static int vlan_dev_neigh_setup(struct net_device *dev, struct neigh_parms *pa)
{
	struct net_device *real_dev = vlan_dev_priv(dev)->real_dev;
	const struct net_device_ops *ops = real_dev->netdev_ops;
	int err = 0;

	if (netif_device_present(real_dev) && ops->ndo_neigh_setup)
		err = ops->ndo_neigh_setup(real_dev, pa);

	return err;
}

#if IS_ENABLED(CONFIG_FCOE)
static int vlan_dev_fcoe_ddp_setup(struct net_device *dev, u16 xid,
				   struct scatterlist *sgl, unsigned int sgc)
{
	struct net_device *real_dev = vlan_dev_priv(dev)->real_dev;
	const struct net_device_ops *ops = real_dev->netdev_ops;
	int rc = 0;

	if (ops->ndo_fcoe_ddp_setup)
		rc = ops->ndo_fcoe_ddp_setup(real_dev, xid, sgl, sgc);

	return rc;
}

static int vlan_dev_fcoe_ddp_done(struct net_device *dev, u16 xid)
{
	struct net_device *real_dev = vlan_dev_priv(dev)->real_dev;
	const struct net_device_ops *ops = real_dev->netdev_ops;
	int len = 0;

	if (ops->ndo_fcoe_ddp_done)
		len = ops->ndo_fcoe_ddp_done(real_dev, xid);

	return len;
}

static int vlan_dev_fcoe_enable(struct net_device *dev)
{
	struct net_device *real_dev = vlan_dev_priv(dev)->real_dev;
	const struct net_device_ops *ops = real_dev->netdev_ops;
	int rc = -EINVAL;

	if (ops->ndo_fcoe_enable)
		rc = ops->ndo_fcoe_enable(real_dev);
	return rc;
}

static int vlan_dev_fcoe_disable(struct net_device *dev)
{
	struct net_device *real_dev = vlan_dev_priv(dev)->real_dev;
	const struct net_device_ops *ops = real_dev->netdev_ops;
	int rc = -EINVAL;

	if (ops->ndo_fcoe_disable)
		rc = ops->ndo_fcoe_disable(real_dev);
	return rc;
}

static int vlan_dev_fcoe_ddp_target(struct net_device *dev, u16 xid,
				    struct scatterlist *sgl, unsigned int sgc)
{
	struct net_device *real_dev = vlan_dev_priv(dev)->real_dev;
	const struct net_device_ops *ops = real_dev->netdev_ops;
	int rc = 0;

	if (ops->ndo_fcoe_ddp_target)
		rc = ops->ndo_fcoe_ddp_target(real_dev, xid, sgl, sgc);

	return rc;
}
#endif

#ifdef NETDEV_FCOE_WWNN
static int vlan_dev_fcoe_get_wwn(struct net_device *dev, u64 *wwn, int type)
{
	struct net_device *real_dev = vlan_dev_priv(dev)->real_dev;
	const struct net_device_ops *ops = real_dev->netdev_ops;
	int rc = -EINVAL;

	if (ops->ndo_fcoe_get_wwn)
		rc = ops->ndo_fcoe_get_wwn(real_dev, wwn, type);
	return rc;
}
#endif

static void vlan_dev_change_rx_flags(struct net_device *dev, int change)
{
	struct net_device *real_dev = vlan_dev_priv(dev)->real_dev;

	if (dev->flags & IFF_UP) {
		if (change & IFF_ALLMULTI)
			dev_set_allmulti(real_dev, dev->flags & IFF_ALLMULTI ? 1 : -1);
		if (change & IFF_PROMISC)
			dev_set_promiscuity(real_dev, dev->flags & IFF_PROMISC ? 1 : -1);
	}
}

static void vlan_dev_set_rx_mode(struct net_device *vlan_dev)
{
	dev_mc_sync(vlan_dev_priv(vlan_dev)->real_dev, vlan_dev);
	dev_uc_sync(vlan_dev_priv(vlan_dev)->real_dev, vlan_dev);
}

/*
 * vlan network devices have devices nesting below it, and are a special
 * "super class" of normal network devices; split their locks off into a
 * separate class since they always nest.
 */
static struct lock_class_key vlan_netdev_xmit_lock_key;
static struct lock_class_key vlan_netdev_addr_lock_key;

static void vlan_dev_set_lockdep_one(struct net_device *dev,
				     struct netdev_queue *txq,
				     void *unused)
{
	lockdep_set_class(&txq->_xmit_lock, &vlan_netdev_xmit_lock_key);
}

static void vlan_dev_set_lockdep_class(struct net_device *dev)
{
	lockdep_set_class(&dev->addr_list_lock,
			  &vlan_netdev_addr_lock_key);
	netdev_for_each_tx_queue(dev, vlan_dev_set_lockdep_one, NULL);
}

static __be16 vlan_parse_protocol(const struct sk_buff *skb)
{
	struct vlan_ethhdr *veth = (struct vlan_ethhdr *)(skb->data);

	return __vlan_get_protocol(skb, veth->h_vlan_proto, NULL);
}

static const struct header_ops vlan_header_ops = {
	.create	 = vlan_dev_hard_header,
	.parse	 = eth_header_parse,
	.parse_protocol = vlan_parse_protocol,
};

static int vlan_passthru_hard_header(struct sk_buff *skb, struct net_device *dev,
				     unsigned short type,
				     const void *daddr, const void *saddr,
				     unsigned int len)
{
	struct vlan_dev_priv *vlan = vlan_dev_priv(dev);
	struct net_device *real_dev = vlan->real_dev;

	if (saddr == NULL)
		saddr = dev->dev_addr;

	return dev_hard_header(skb, real_dev, type, daddr, saddr, len);
}

static const struct header_ops vlan_passthru_header_ops = {
	.create	 = vlan_passthru_hard_header,
	.parse	 = eth_header_parse,
	.parse_protocol = vlan_parse_protocol,
};

static struct device_type vlan_type = {
	.name	= "vlan",
};

static const struct net_device_ops vlan_netdev_ops;

static int vlan_dev_init(struct net_device *dev)
{
	struct vlan_dev_priv *vlan = vlan_dev_priv(dev);
	struct net_device *real_dev = vlan->real_dev;

	netif_carrier_off(dev);

	/* IFF_BROADCAST|IFF_MULTICAST; ??? */
	dev->flags  = real_dev->flags & ~(IFF_UP | IFF_PROMISC | IFF_ALLMULTI |
					  IFF_MASTER | IFF_SLAVE);
	dev->state  = (real_dev->state & ((1<<__LINK_STATE_NOCARRIER) |
					  (1<<__LINK_STATE_DORMANT))) |
		      (1<<__LINK_STATE_PRESENT);

	if (vlan->flags & VLAN_FLAG_BRIDGE_BINDING)
		dev->state |= (1 << __LINK_STATE_NOCARRIER);

	dev->hw_features = NETIF_F_HW_CSUM | NETIF_F_SG |
			   NETIF_F_FRAGLIST | NETIF_F_GSO_SOFTWARE |
			   NETIF_F_GSO_ENCAP_ALL |
			   NETIF_F_HIGHDMA | NETIF_F_SCTP_CRC |
			   NETIF_F_ALL_FCOE;

	dev->features |= dev->hw_features | NETIF_F_LLTX;
	netif_set_gso_max_size(dev, real_dev->gso_max_size);
	netif_set_gso_max_segs(dev, real_dev->gso_max_segs);
	if (dev->features & NETIF_F_VLAN_FEATURES)
		netdev_warn(real_dev, "VLAN features are set incorrectly.  Q-in-Q configurations may not work correctly.\n");

	dev->vlan_features = real_dev->vlan_features & ~NETIF_F_ALL_FCOE;
	dev->hw_enc_features = vlan_tnl_features(real_dev);
	dev->mpls_features = real_dev->mpls_features;

	/* ipv6 shared card related stuff */
	dev->dev_id = real_dev->dev_id;

	if (is_zero_ether_addr(dev->dev_addr)) {
		eth_hw_addr_set(dev, real_dev->dev_addr);
		dev->addr_assign_type = NET_ADDR_STOLEN;
	}
	if (is_zero_ether_addr(dev->broadcast))
		memcpy(dev->broadcast, real_dev->broadcast, dev->addr_len);

#if IS_ENABLED(CONFIG_FCOE)
	dev->fcoe_ddp_xid = real_dev->fcoe_ddp_xid;
#endif

	dev->needed_headroom = real_dev->needed_headroom;
	if (vlan_hw_offload_capable(real_dev->features, vlan->vlan_proto)) {
		dev->header_ops      = &vlan_passthru_header_ops;
		dev->hard_header_len = real_dev->hard_header_len;
	} else {
		dev->header_ops      = &vlan_header_ops;
		dev->hard_header_len = real_dev->hard_header_len + VLAN_HLEN;
	}

	dev->netdev_ops = &vlan_netdev_ops;

	SET_NETDEV_DEVTYPE(dev, &vlan_type);

	vlan_dev_set_lockdep_class(dev);

	vlan->vlan_pcpu_stats = netdev_alloc_pcpu_stats(struct vlan_pcpu_stats);
	if (!vlan->vlan_pcpu_stats)
		return -ENOMEM;

	/* Get vlan's reference to real_dev */
<<<<<<< HEAD
	dev_hold(real_dev);
=======
	dev_hold_track(real_dev, &vlan->dev_tracker, GFP_KERNEL);
>>>>>>> d068eebb

	return 0;
}

/* Note: this function might be called multiple times for the same device. */
void vlan_dev_uninit(struct net_device *dev)
{
	struct vlan_priority_tci_mapping *pm;
	struct vlan_dev_priv *vlan = vlan_dev_priv(dev);
	int i;

	for (i = 0; i < ARRAY_SIZE(vlan->egress_priority_map); i++) {
		while ((pm = vlan->egress_priority_map[i]) != NULL) {
			vlan->egress_priority_map[i] = pm->next;
			kfree(pm);
		}
	}
}

static netdev_features_t vlan_dev_fix_features(struct net_device *dev,
	netdev_features_t features)
{
	struct net_device *real_dev = vlan_dev_priv(dev)->real_dev;
	netdev_features_t old_features = features;
	netdev_features_t lower_features;

	lower_features = netdev_intersect_features((real_dev->vlan_features |
						    NETIF_F_RXCSUM),
						   real_dev->features);

	/* Add HW_CSUM setting to preserve user ability to control
	 * checksum offload on the vlan device.
	 */
	if (lower_features & (NETIF_F_IP_CSUM|NETIF_F_IPV6_CSUM))
		lower_features |= NETIF_F_HW_CSUM;
	features = netdev_intersect_features(features, lower_features);
	features |= old_features & (NETIF_F_SOFT_FEATURES | NETIF_F_GSO_SOFTWARE);
	features |= NETIF_F_LLTX;

	return features;
}

static int vlan_ethtool_get_link_ksettings(struct net_device *dev,
					   struct ethtool_link_ksettings *cmd)
{
	const struct vlan_dev_priv *vlan = vlan_dev_priv(dev);

	return __ethtool_get_link_ksettings(vlan->real_dev, cmd);
}

static void vlan_ethtool_get_drvinfo(struct net_device *dev,
				     struct ethtool_drvinfo *info)
{
	strlcpy(info->driver, vlan_fullname, sizeof(info->driver));
	strlcpy(info->version, vlan_version, sizeof(info->version));
	strlcpy(info->fw_version, "N/A", sizeof(info->fw_version));
}

static int vlan_ethtool_get_ts_info(struct net_device *dev,
				    struct ethtool_ts_info *info)
{
	const struct vlan_dev_priv *vlan = vlan_dev_priv(dev);
	const struct ethtool_ops *ops = vlan->real_dev->ethtool_ops;
	struct phy_device *phydev = vlan->real_dev->phydev;

	if (phy_has_tsinfo(phydev)) {
		return phy_ts_info(phydev, info);
	} else if (ops->get_ts_info) {
		return ops->get_ts_info(vlan->real_dev, info);
	} else {
		info->so_timestamping = SOF_TIMESTAMPING_RX_SOFTWARE |
			SOF_TIMESTAMPING_SOFTWARE;
		info->phc_index = -1;
	}

	return 0;
}

static void vlan_dev_get_stats64(struct net_device *dev,
				 struct rtnl_link_stats64 *stats)
{
	struct vlan_pcpu_stats *p;
	u32 rx_errors = 0, tx_dropped = 0;
	int i;

	for_each_possible_cpu(i) {
		u64 rxpackets, rxbytes, rxmulticast, txpackets, txbytes;
		unsigned int start;

		p = per_cpu_ptr(vlan_dev_priv(dev)->vlan_pcpu_stats, i);
		do {
			start = u64_stats_fetch_begin_irq(&p->syncp);
			rxpackets	= p->rx_packets;
			rxbytes		= p->rx_bytes;
			rxmulticast	= p->rx_multicast;
			txpackets	= p->tx_packets;
			txbytes		= p->tx_bytes;
		} while (u64_stats_fetch_retry_irq(&p->syncp, start));

		stats->rx_packets	+= rxpackets;
		stats->rx_bytes		+= rxbytes;
		stats->multicast	+= rxmulticast;
		stats->tx_packets	+= txpackets;
		stats->tx_bytes		+= txbytes;
		/* rx_errors & tx_dropped are u32 */
		rx_errors	+= p->rx_errors;
		tx_dropped	+= p->tx_dropped;
	}
	stats->rx_errors  = rx_errors;
	stats->tx_dropped = tx_dropped;
}

#ifdef CONFIG_NET_POLL_CONTROLLER
static void vlan_dev_poll_controller(struct net_device *dev)
{
	return;
}

static int vlan_dev_netpoll_setup(struct net_device *dev, struct netpoll_info *npinfo)
{
	struct vlan_dev_priv *vlan = vlan_dev_priv(dev);
	struct net_device *real_dev = vlan->real_dev;
	struct netpoll *netpoll;
	int err = 0;

	netpoll = kzalloc(sizeof(*netpoll), GFP_KERNEL);
	err = -ENOMEM;
	if (!netpoll)
		goto out;

	err = __netpoll_setup(netpoll, real_dev);
	if (err) {
		kfree(netpoll);
		goto out;
	}

	vlan->netpoll = netpoll;

out:
	return err;
}

static void vlan_dev_netpoll_cleanup(struct net_device *dev)
{
	struct vlan_dev_priv *vlan= vlan_dev_priv(dev);
	struct netpoll *netpoll = vlan->netpoll;

	if (!netpoll)
		return;

	vlan->netpoll = NULL;
	__netpoll_free(netpoll);
}
#endif /* CONFIG_NET_POLL_CONTROLLER */

static int vlan_dev_get_iflink(const struct net_device *dev)
{
	struct net_device *real_dev = vlan_dev_priv(dev)->real_dev;

	return real_dev->ifindex;
}

static int vlan_dev_fill_forward_path(struct net_device_path_ctx *ctx,
				      struct net_device_path *path)
{
	struct vlan_dev_priv *vlan = vlan_dev_priv(ctx->dev);

	path->type = DEV_PATH_VLAN;
	path->encap.id = vlan->vlan_id;
	path->encap.proto = vlan->vlan_proto;
	path->dev = ctx->dev;
	ctx->dev = vlan->real_dev;
	if (ctx->num_vlans >= ARRAY_SIZE(ctx->vlan))
		return -ENOSPC;

	ctx->vlan[ctx->num_vlans].id = vlan->vlan_id;
	ctx->vlan[ctx->num_vlans].proto = vlan->vlan_proto;
	ctx->num_vlans++;

	return 0;
}

static const struct ethtool_ops vlan_ethtool_ops = {
	.get_link_ksettings	= vlan_ethtool_get_link_ksettings,
	.get_drvinfo	        = vlan_ethtool_get_drvinfo,
	.get_link		= ethtool_op_get_link,
	.get_ts_info		= vlan_ethtool_get_ts_info,
};

static const struct net_device_ops vlan_netdev_ops = {
	.ndo_change_mtu		= vlan_dev_change_mtu,
	.ndo_init		= vlan_dev_init,
	.ndo_uninit		= vlan_dev_uninit,
	.ndo_open		= vlan_dev_open,
	.ndo_stop		= vlan_dev_stop,
	.ndo_start_xmit =  vlan_dev_hard_start_xmit,
	.ndo_validate_addr	= eth_validate_addr,
	.ndo_set_mac_address	= vlan_dev_set_mac_address,
	.ndo_set_rx_mode	= vlan_dev_set_rx_mode,
	.ndo_change_rx_flags	= vlan_dev_change_rx_flags,
	.ndo_eth_ioctl		= vlan_dev_ioctl,
	.ndo_neigh_setup	= vlan_dev_neigh_setup,
	.ndo_get_stats64	= vlan_dev_get_stats64,
#if IS_ENABLED(CONFIG_FCOE)
	.ndo_fcoe_ddp_setup	= vlan_dev_fcoe_ddp_setup,
	.ndo_fcoe_ddp_done	= vlan_dev_fcoe_ddp_done,
	.ndo_fcoe_enable	= vlan_dev_fcoe_enable,
	.ndo_fcoe_disable	= vlan_dev_fcoe_disable,
	.ndo_fcoe_ddp_target	= vlan_dev_fcoe_ddp_target,
#endif
#ifdef NETDEV_FCOE_WWNN
	.ndo_fcoe_get_wwn	= vlan_dev_fcoe_get_wwn,
#endif
#ifdef CONFIG_NET_POLL_CONTROLLER
	.ndo_poll_controller	= vlan_dev_poll_controller,
	.ndo_netpoll_setup	= vlan_dev_netpoll_setup,
	.ndo_netpoll_cleanup	= vlan_dev_netpoll_cleanup,
#endif
	.ndo_fix_features	= vlan_dev_fix_features,
	.ndo_get_iflink		= vlan_dev_get_iflink,
	.ndo_fill_forward_path	= vlan_dev_fill_forward_path,
};

static void vlan_dev_free(struct net_device *dev)
{
	struct vlan_dev_priv *vlan = vlan_dev_priv(dev);

	free_percpu(vlan->vlan_pcpu_stats);
	vlan->vlan_pcpu_stats = NULL;

	/* Get rid of the vlan's reference to real_dev */
	dev_put_track(vlan->real_dev, &vlan->dev_tracker);
}

void vlan_setup(struct net_device *dev)
{
	ether_setup(dev);

	dev->priv_flags		|= IFF_802_1Q_VLAN | IFF_NO_QUEUE;
	dev->priv_flags		|= IFF_UNICAST_FLT;
	dev->priv_flags		&= ~IFF_TX_SKB_SHARING;
	netif_keep_dst(dev);

	dev->netdev_ops		= &vlan_netdev_ops;
	dev->needs_free_netdev	= true;
	dev->priv_destructor	= vlan_dev_free;
	dev->ethtool_ops	= &vlan_ethtool_ops;

	dev->min_mtu		= 0;
	dev->max_mtu		= ETH_MAX_MTU;

	eth_zero_addr(dev->broadcast);
}<|MERGE_RESOLUTION|>--- conflicted
+++ resolved
@@ -616,11 +616,7 @@
 		return -ENOMEM;
 
 	/* Get vlan's reference to real_dev */
-<<<<<<< HEAD
-	dev_hold(real_dev);
-=======
 	dev_hold_track(real_dev, &vlan->dev_tracker, GFP_KERNEL);
->>>>>>> d068eebb
 
 	return 0;
 }
