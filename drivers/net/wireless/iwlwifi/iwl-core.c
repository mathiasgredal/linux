/******************************************************************************
 *
 * GPL LICENSE SUMMARY
 *
 * Copyright(c) 2008 - 2010 Intel Corporation. All rights reserved.
 *
 * This program is free software; you can redistribute it and/or modify
 * it under the terms of version 2 of the GNU General Public License as
 * published by the Free Software Foundation.
 *
 * This program is distributed in the hope that it will be useful, but
 * WITHOUT ANY WARRANTY; without even the implied warranty of
 * MERCHANTABILITY or FITNESS FOR A PARTICULAR PURPOSE.  See the GNU
 * General Public License for more details.
 *
 * You should have received a copy of the GNU General Public License
 * along with this program; if not, write to the Free Software
 * Foundation, Inc., 51 Franklin Street, Fifth Floor, Boston, MA 02110,
 * USA
 *
 * The full GNU General Public License is included in this distribution
 * in the file called LICENSE.GPL.
 *
 * Contact Information:
 *  Intel Linux Wireless <ilw@linux.intel.com>
 * Intel Corporation, 5200 N.E. Elam Young Parkway, Hillsboro, OR 97124-6497
 *****************************************************************************/

#include <linux/kernel.h>
#include <linux/module.h>
#include <linux/etherdevice.h>
#include <linux/sched.h>
#include <linux/slab.h>
#include <net/mac80211.h>

#include "iwl-eeprom.h"
#include "iwl-dev.h" /* FIXME: remove */
#include "iwl-debug.h"
#include "iwl-core.h"
#include "iwl-io.h"
#include "iwl-power.h"
#include "iwl-sta.h"
#include "iwl-helpers.h"


MODULE_DESCRIPTION("iwl core");
MODULE_VERSION(IWLWIFI_VERSION);
MODULE_AUTHOR(DRV_COPYRIGHT " " DRV_AUTHOR);
MODULE_LICENSE("GPL");

/*
 * set bt_coex_active to true, uCode will do kill/defer
 * every time the priority line is asserted (BT is sending signals on the
 * priority line in the PCIx).
 * set bt_coex_active to false, uCode will ignore the BT activity and
 * perform the normal operation
 *
 * User might experience transmit issue on some platform due to WiFi/BT
 * co-exist problem. The possible behaviors are:
 *   Able to scan and finding all the available AP
 *   Not able to associate with any AP
 * On those platforms, WiFi communication can be restored by set
 * "bt_coex_active" module parameter to "false"
 *
 * default: bt_coex_active = true (BT_COEX_ENABLE)
 */
static bool bt_coex_active = true;
module_param(bt_coex_active, bool, S_IRUGO);
MODULE_PARM_DESC(bt_coex_active, "enable wifi/bluetooth co-exist");

#define IWL_DECLARE_RATE_INFO(r, s, ip, in, rp, rn, pp, np)    \
	[IWL_RATE_##r##M_INDEX] = { IWL_RATE_##r##M_PLCP,      \
				    IWL_RATE_SISO_##s##M_PLCP, \
				    IWL_RATE_MIMO2_##s##M_PLCP,\
				    IWL_RATE_MIMO3_##s##M_PLCP,\
				    IWL_RATE_##r##M_IEEE,      \
				    IWL_RATE_##ip##M_INDEX,    \
				    IWL_RATE_##in##M_INDEX,    \
				    IWL_RATE_##rp##M_INDEX,    \
				    IWL_RATE_##rn##M_INDEX,    \
				    IWL_RATE_##pp##M_INDEX,    \
				    IWL_RATE_##np##M_INDEX }

u32 iwl_debug_level;
EXPORT_SYMBOL(iwl_debug_level);

/*
 * Parameter order:
 *   rate, ht rate, prev rate, next rate, prev tgg rate, next tgg rate
 *
 * If there isn't a valid next or previous rate then INV is used which
 * maps to IWL_RATE_INVALID
 *
 */
const struct iwl_rate_info iwl_rates[IWL_RATE_COUNT] = {
	IWL_DECLARE_RATE_INFO(1, INV, INV, 2, INV, 2, INV, 2),    /*  1mbps */
	IWL_DECLARE_RATE_INFO(2, INV, 1, 5, 1, 5, 1, 5),          /*  2mbps */
	IWL_DECLARE_RATE_INFO(5, INV, 2, 6, 2, 11, 2, 11),        /*5.5mbps */
	IWL_DECLARE_RATE_INFO(11, INV, 9, 12, 9, 12, 5, 18),      /* 11mbps */
	IWL_DECLARE_RATE_INFO(6, 6, 5, 9, 5, 11, 5, 11),        /*  6mbps */
	IWL_DECLARE_RATE_INFO(9, 6, 6, 11, 6, 11, 5, 11),       /*  9mbps */
	IWL_DECLARE_RATE_INFO(12, 12, 11, 18, 11, 18, 11, 18),   /* 12mbps */
	IWL_DECLARE_RATE_INFO(18, 18, 12, 24, 12, 24, 11, 24),   /* 18mbps */
	IWL_DECLARE_RATE_INFO(24, 24, 18, 36, 18, 36, 18, 36),   /* 24mbps */
	IWL_DECLARE_RATE_INFO(36, 36, 24, 48, 24, 48, 24, 48),   /* 36mbps */
	IWL_DECLARE_RATE_INFO(48, 48, 36, 54, 36, 54, 36, 54),   /* 48mbps */
	IWL_DECLARE_RATE_INFO(54, 54, 48, INV, 48, INV, 48, INV),/* 54mbps */
	IWL_DECLARE_RATE_INFO(60, 60, 48, INV, 48, INV, 48, INV),/* 60mbps */
	/* FIXME:RS:          ^^    should be INV (legacy) */
};
EXPORT_SYMBOL(iwl_rates);

int iwl_hwrate_to_plcp_idx(u32 rate_n_flags)
{
	int idx = 0;

	/* HT rate format */
	if (rate_n_flags & RATE_MCS_HT_MSK) {
		idx = (rate_n_flags & 0xff);

		if (idx >= IWL_RATE_MIMO3_6M_PLCP)
			idx = idx - IWL_RATE_MIMO3_6M_PLCP;
		else if (idx >= IWL_RATE_MIMO2_6M_PLCP)
			idx = idx - IWL_RATE_MIMO2_6M_PLCP;

		idx += IWL_FIRST_OFDM_RATE;
		/* skip 9M not supported in ht*/
		if (idx >= IWL_RATE_9M_INDEX)
			idx += 1;
		if ((idx >= IWL_FIRST_OFDM_RATE) && (idx <= IWL_LAST_OFDM_RATE))
			return idx;

	/* legacy rate format, search for match in table */
	} else {
		for (idx = 0; idx < ARRAY_SIZE(iwl_rates); idx++)
			if (iwl_rates[idx].plcp == (rate_n_flags & 0xFF))
				return idx;
	}

	return -1;
}
EXPORT_SYMBOL(iwl_hwrate_to_plcp_idx);

u8 iwl_toggle_tx_ant(struct iwl_priv *priv, u8 ant, u8 valid)
{
	int i;
	u8 ind = ant;

	for (i = 0; i < RATE_ANT_NUM - 1; i++) {
		ind = (ind + 1) < RATE_ANT_NUM ?  ind + 1 : 0;
		if (valid & BIT(ind))
			return ind;
	}
	return ant;
}
EXPORT_SYMBOL(iwl_toggle_tx_ant);

const u8 iwl_bcast_addr[ETH_ALEN] = { 0xFF, 0xFF, 0xFF, 0xFF, 0xFF, 0xFF };
EXPORT_SYMBOL(iwl_bcast_addr);


/* This function both allocates and initializes hw and priv. */
struct ieee80211_hw *iwl_alloc_all(struct iwl_cfg *cfg,
		struct ieee80211_ops *hw_ops)
{
	struct iwl_priv *priv;

	/* mac80211 allocates memory for this device instance, including
	 *   space for this driver's private structure */
	struct ieee80211_hw *hw =
		ieee80211_alloc_hw(sizeof(struct iwl_priv), hw_ops);
	if (hw == NULL) {
		pr_err("%s: Can not allocate network device\n",
		       cfg->name);
		goto out;
	}

	priv = hw->priv;
	priv->hw = hw;

out:
	return hw;
}
EXPORT_SYMBOL(iwl_alloc_all);

/*
 * QoS  support
*/
static void iwl_update_qos(struct iwl_priv *priv)
{
	if (test_bit(STATUS_EXIT_PENDING, &priv->status))
		return;

	priv->qos_data.def_qos_parm.qos_flags = 0;

	if (priv->qos_data.qos_active)
		priv->qos_data.def_qos_parm.qos_flags |=
			QOS_PARAM_FLG_UPDATE_EDCA_MSK;

	if (priv->current_ht_config.is_ht)
		priv->qos_data.def_qos_parm.qos_flags |= QOS_PARAM_FLG_TGN_MSK;

	IWL_DEBUG_QOS(priv, "send QoS cmd with Qos active=%d FLAGS=0x%X\n",
		      priv->qos_data.qos_active,
		      priv->qos_data.def_qos_parm.qos_flags);

	iwl_send_cmd_pdu_async(priv, REPLY_QOS_PARAM,
			       sizeof(struct iwl_qosparam_cmd),
			       &priv->qos_data.def_qos_parm, NULL);
}

#define MAX_BIT_RATE_40_MHZ 150 /* Mbps */
#define MAX_BIT_RATE_20_MHZ 72 /* Mbps */
static void iwlcore_init_ht_hw_capab(const struct iwl_priv *priv,
			      struct ieee80211_sta_ht_cap *ht_info,
			      enum ieee80211_band band)
{
	u16 max_bit_rate = 0;
	u8 rx_chains_num = priv->hw_params.rx_chains_num;
	u8 tx_chains_num = priv->hw_params.tx_chains_num;

	ht_info->cap = 0;
	memset(&ht_info->mcs, 0, sizeof(ht_info->mcs));

	ht_info->ht_supported = true;

	if (priv->cfg->ht_greenfield_support)
		ht_info->cap |= IEEE80211_HT_CAP_GRN_FLD;
	ht_info->cap |= IEEE80211_HT_CAP_SGI_20;
	max_bit_rate = MAX_BIT_RATE_20_MHZ;
	if (priv->hw_params.ht40_channel & BIT(band)) {
		ht_info->cap |= IEEE80211_HT_CAP_SUP_WIDTH_20_40;
		ht_info->cap |= IEEE80211_HT_CAP_SGI_40;
		ht_info->mcs.rx_mask[4] = 0x01;
		max_bit_rate = MAX_BIT_RATE_40_MHZ;
	}

	if (priv->cfg->mod_params->amsdu_size_8K)
		ht_info->cap |= IEEE80211_HT_CAP_MAX_AMSDU;

	ht_info->ampdu_factor = CFG_HT_RX_AMPDU_FACTOR_DEF;
	if (priv->cfg->ampdu_factor)
		ht_info->ampdu_factor = priv->cfg->ampdu_factor;
	ht_info->ampdu_density = CFG_HT_MPDU_DENSITY_DEF;
	if (priv->cfg->ampdu_density)
		ht_info->ampdu_density = priv->cfg->ampdu_density;

	ht_info->mcs.rx_mask[0] = 0xFF;
	if (rx_chains_num >= 2)
		ht_info->mcs.rx_mask[1] = 0xFF;
	if (rx_chains_num >= 3)
		ht_info->mcs.rx_mask[2] = 0xFF;

	/* Highest supported Rx data rate */
	max_bit_rate *= rx_chains_num;
	WARN_ON(max_bit_rate & ~IEEE80211_HT_MCS_RX_HIGHEST_MASK);
	ht_info->mcs.rx_highest = cpu_to_le16(max_bit_rate);

	/* Tx MCS capabilities */
	ht_info->mcs.tx_params = IEEE80211_HT_MCS_TX_DEFINED;
	if (tx_chains_num != rx_chains_num) {
		ht_info->mcs.tx_params |= IEEE80211_HT_MCS_TX_RX_DIFF;
		ht_info->mcs.tx_params |= ((tx_chains_num - 1) <<
				IEEE80211_HT_MCS_TX_MAX_STREAMS_SHIFT);
	}
}

/**
 * iwlcore_init_geos - Initialize mac80211's geo/channel info based from eeprom
 */
int iwlcore_init_geos(struct iwl_priv *priv)
{
	struct iwl_channel_info *ch;
	struct ieee80211_supported_band *sband;
	struct ieee80211_channel *channels;
	struct ieee80211_channel *geo_ch;
	struct ieee80211_rate *rates;
	int i = 0;

	if (priv->bands[IEEE80211_BAND_2GHZ].n_bitrates ||
	    priv->bands[IEEE80211_BAND_5GHZ].n_bitrates) {
		IWL_DEBUG_INFO(priv, "Geography modes already initialized.\n");
		set_bit(STATUS_GEO_CONFIGURED, &priv->status);
		return 0;
	}

	channels = kzalloc(sizeof(struct ieee80211_channel) *
			   priv->channel_count, GFP_KERNEL);
	if (!channels)
		return -ENOMEM;

	rates = kzalloc((sizeof(struct ieee80211_rate) * IWL_RATE_COUNT_LEGACY),
			GFP_KERNEL);
	if (!rates) {
		kfree(channels);
		return -ENOMEM;
	}

	/* 5.2GHz channels start after the 2.4GHz channels */
	sband = &priv->bands[IEEE80211_BAND_5GHZ];
	sband->channels = &channels[ARRAY_SIZE(iwl_eeprom_band_1)];
	/* just OFDM */
	sband->bitrates = &rates[IWL_FIRST_OFDM_RATE];
	sband->n_bitrates = IWL_RATE_COUNT_LEGACY - IWL_FIRST_OFDM_RATE;

	if (priv->cfg->sku & IWL_SKU_N)
		iwlcore_init_ht_hw_capab(priv, &sband->ht_cap,
					 IEEE80211_BAND_5GHZ);

	sband = &priv->bands[IEEE80211_BAND_2GHZ];
	sband->channels = channels;
	/* OFDM & CCK */
	sband->bitrates = rates;
	sband->n_bitrates = IWL_RATE_COUNT_LEGACY;

	if (priv->cfg->sku & IWL_SKU_N)
		iwlcore_init_ht_hw_capab(priv, &sband->ht_cap,
					 IEEE80211_BAND_2GHZ);

	priv->ieee_channels = channels;
	priv->ieee_rates = rates;

	for (i = 0;  i < priv->channel_count; i++) {
		ch = &priv->channel_info[i];

		/* FIXME: might be removed if scan is OK */
		if (!is_channel_valid(ch))
			continue;

		if (is_channel_a_band(ch))
			sband =  &priv->bands[IEEE80211_BAND_5GHZ];
		else
			sband =  &priv->bands[IEEE80211_BAND_2GHZ];

		geo_ch = &sband->channels[sband->n_channels++];

		geo_ch->center_freq =
				ieee80211_channel_to_frequency(ch->channel);
		geo_ch->max_power = ch->max_power_avg;
		geo_ch->max_antenna_gain = 0xff;
		geo_ch->hw_value = ch->channel;

		if (is_channel_valid(ch)) {
			if (!(ch->flags & EEPROM_CHANNEL_IBSS))
				geo_ch->flags |= IEEE80211_CHAN_NO_IBSS;

			if (!(ch->flags & EEPROM_CHANNEL_ACTIVE))
				geo_ch->flags |= IEEE80211_CHAN_PASSIVE_SCAN;

			if (ch->flags & EEPROM_CHANNEL_RADAR)
				geo_ch->flags |= IEEE80211_CHAN_RADAR;

			geo_ch->flags |= ch->ht40_extension_channel;

			if (ch->max_power_avg > priv->tx_power_device_lmt)
				priv->tx_power_device_lmt = ch->max_power_avg;
		} else {
			geo_ch->flags |= IEEE80211_CHAN_DISABLED;
		}

		IWL_DEBUG_INFO(priv, "Channel %d Freq=%d[%sGHz] %s flag=0x%X\n",
				ch->channel, geo_ch->center_freq,
				is_channel_a_band(ch) ?  "5.2" : "2.4",
				geo_ch->flags & IEEE80211_CHAN_DISABLED ?
				"restricted" : "valid",
				 geo_ch->flags);
	}

	if ((priv->bands[IEEE80211_BAND_5GHZ].n_channels == 0) &&
	     priv->cfg->sku & IWL_SKU_A) {
		IWL_INFO(priv, "Incorrectly detected BG card as ABG. "
			"Please send your PCI ID 0x%04X:0x%04X to maintainer.\n",
			   priv->pci_dev->device,
			   priv->pci_dev->subsystem_device);
		priv->cfg->sku &= ~IWL_SKU_A;
	}

	IWL_INFO(priv, "Tunable channels: %d 802.11bg, %d 802.11a channels\n",
		   priv->bands[IEEE80211_BAND_2GHZ].n_channels,
		   priv->bands[IEEE80211_BAND_5GHZ].n_channels);

	set_bit(STATUS_GEO_CONFIGURED, &priv->status);

	return 0;
}
EXPORT_SYMBOL(iwlcore_init_geos);

/*
 * iwlcore_free_geos - undo allocations in iwlcore_init_geos
 */
void iwlcore_free_geos(struct iwl_priv *priv)
{
	kfree(priv->ieee_channels);
	kfree(priv->ieee_rates);
	clear_bit(STATUS_GEO_CONFIGURED, &priv->status);
}
EXPORT_SYMBOL(iwlcore_free_geos);

/*
 *  iwlcore_tx_cmd_protection: Set rts/cts. 3945 and 4965 only share this
 *  function.
 */
void iwlcore_tx_cmd_protection(struct iwl_priv *priv,
			       struct ieee80211_tx_info *info,
			       __le16 fc, __le32 *tx_flags)
{
	if (info->control.rates[0].flags & IEEE80211_TX_RC_USE_RTS_CTS) {
		*tx_flags |= TX_CMD_FLG_RTS_MSK;
		*tx_flags &= ~TX_CMD_FLG_CTS_MSK;
		*tx_flags |= TX_CMD_FLG_FULL_TXOP_PROT_MSK;

		if (!ieee80211_is_mgmt(fc))
			return;

		switch (fc & cpu_to_le16(IEEE80211_FCTL_STYPE)) {
		case cpu_to_le16(IEEE80211_STYPE_AUTH):
		case cpu_to_le16(IEEE80211_STYPE_DEAUTH):
		case cpu_to_le16(IEEE80211_STYPE_ASSOC_REQ):
		case cpu_to_le16(IEEE80211_STYPE_REASSOC_REQ):
			*tx_flags &= ~TX_CMD_FLG_RTS_MSK;
			*tx_flags |= TX_CMD_FLG_CTS_MSK;
			break;
		}
	} else if (info->control.rates[0].flags & IEEE80211_TX_RC_USE_CTS_PROTECT) {
		*tx_flags &= ~TX_CMD_FLG_RTS_MSK;
		*tx_flags |= TX_CMD_FLG_CTS_MSK;
		*tx_flags |= TX_CMD_FLG_FULL_TXOP_PROT_MSK;
	}
}
EXPORT_SYMBOL(iwlcore_tx_cmd_protection);


static bool is_single_rx_stream(struct iwl_priv *priv)
{
	return priv->current_ht_config.smps == IEEE80211_SMPS_STATIC ||
	       priv->current_ht_config.single_chain_sufficient;
}

static u8 iwl_is_channel_extension(struct iwl_priv *priv,
				   enum ieee80211_band band,
				   u16 channel, u8 extension_chan_offset)
{
	const struct iwl_channel_info *ch_info;

	ch_info = iwl_get_channel_info(priv, band, channel);
	if (!is_channel_valid(ch_info))
		return 0;

	if (extension_chan_offset == IEEE80211_HT_PARAM_CHA_SEC_ABOVE)
		return !(ch_info->ht40_extension_channel &
					IEEE80211_CHAN_NO_HT40PLUS);
	else if (extension_chan_offset == IEEE80211_HT_PARAM_CHA_SEC_BELOW)
		return !(ch_info->ht40_extension_channel &
					IEEE80211_CHAN_NO_HT40MINUS);

	return 0;
}

u8 iwl_is_ht40_tx_allowed(struct iwl_priv *priv,
			 struct ieee80211_sta_ht_cap *sta_ht_inf)
{
	struct iwl_ht_config *ht_conf = &priv->current_ht_config;

	if (!ht_conf->is_ht || !ht_conf->is_40mhz)
		return 0;

	/* We do not check for IEEE80211_HT_CAP_SUP_WIDTH_20_40
	 * the bit will not set if it is pure 40MHz case
	 */
	if (sta_ht_inf) {
		if (!sta_ht_inf->ht_supported)
			return 0;
	}
#ifdef CONFIG_IWLWIFI_DEBUGFS
	if (priv->disable_ht40)
		return 0;
#endif
	return iwl_is_channel_extension(priv, priv->band,
			le16_to_cpu(priv->staging_rxon.channel),
			ht_conf->extension_chan_offset);
}
EXPORT_SYMBOL(iwl_is_ht40_tx_allowed);

static u16 iwl_adjust_beacon_interval(u16 beacon_val, u16 max_beacon_val)
{
	u16 new_val = 0;
	u16 beacon_factor = 0;

	beacon_factor = (beacon_val + max_beacon_val) / max_beacon_val;
	new_val = beacon_val / beacon_factor;

	if (!new_val)
		new_val = max_beacon_val;

	return new_val;
}

int iwl_send_rxon_timing(struct iwl_priv *priv, struct ieee80211_vif *vif)
{
	u64 tsf;
	s32 interval_tm, rem;
	struct ieee80211_conf *conf = NULL;
	u16 beacon_int;

	conf = ieee80211_get_hw_conf(priv->hw);

	lockdep_assert_held(&priv->mutex);

	memset(&priv->rxon_timing, 0, sizeof(struct iwl_rxon_time_cmd));

	priv->rxon_timing.timestamp = cpu_to_le64(priv->timestamp);
	priv->rxon_timing.listen_interval = cpu_to_le16(conf->listen_interval);

	beacon_int = vif->bss_conf.beacon_int;

	if (vif->type == NL80211_IFTYPE_ADHOC) {
		/* TODO: we need to get atim_window from upper stack
		 * for now we set to 0 */
		priv->rxon_timing.atim_window = 0;
	} else {
		priv->rxon_timing.atim_window = 0;
	}

	beacon_int = iwl_adjust_beacon_interval(beacon_int,
				priv->hw_params.max_beacon_itrvl * TIME_UNIT);
	priv->rxon_timing.beacon_interval = cpu_to_le16(beacon_int);

	tsf = priv->timestamp; /* tsf is modifed by do_div: copy it */
	interval_tm = beacon_int * TIME_UNIT;
	rem = do_div(tsf, interval_tm);
	priv->rxon_timing.beacon_init_val = cpu_to_le32(interval_tm - rem);

	IWL_DEBUG_ASSOC(priv,
			"beacon interval %d beacon timer %d beacon tim %d\n",
			le16_to_cpu(priv->rxon_timing.beacon_interval),
			le32_to_cpu(priv->rxon_timing.beacon_init_val),
			le16_to_cpu(priv->rxon_timing.atim_window));

	return iwl_send_cmd_pdu(priv, REPLY_RXON_TIMING,
				sizeof(priv->rxon_timing), &priv->rxon_timing);
}
EXPORT_SYMBOL(iwl_send_rxon_timing);

void iwl_set_rxon_hwcrypto(struct iwl_priv *priv, int hw_decrypt)
{
	struct iwl_rxon_cmd *rxon = &priv->staging_rxon;

	if (hw_decrypt)
		rxon->filter_flags &= ~RXON_FILTER_DIS_DECRYPT_MSK;
	else
		rxon->filter_flags |= RXON_FILTER_DIS_DECRYPT_MSK;

}
EXPORT_SYMBOL(iwl_set_rxon_hwcrypto);

/**
 * iwl_check_rxon_cmd - validate RXON structure is valid
 *
 * NOTE:  This is really only useful during development and can eventually
 * be #ifdef'd out once the driver is stable and folks aren't actively
 * making changes
 */
int iwl_check_rxon_cmd(struct iwl_priv *priv)
{
	int error = 0;
	int counter = 1;
	struct iwl_rxon_cmd *rxon = &priv->staging_rxon;

	if (rxon->flags & RXON_FLG_BAND_24G_MSK) {
		error |= le32_to_cpu(rxon->flags &
				(RXON_FLG_TGJ_NARROW_BAND_MSK |
				 RXON_FLG_RADAR_DETECT_MSK));
		if (error)
			IWL_WARN(priv, "check 24G fields %d | %d\n",
				    counter++, error);
	} else {
		error |= (rxon->flags & RXON_FLG_SHORT_SLOT_MSK) ?
				0 : le32_to_cpu(RXON_FLG_SHORT_SLOT_MSK);
		if (error)
			IWL_WARN(priv, "check 52 fields %d | %d\n",
				    counter++, error);
		error |= le32_to_cpu(rxon->flags & RXON_FLG_CCK_MSK);
		if (error)
			IWL_WARN(priv, "check 52 CCK %d | %d\n",
				    counter++, error);
	}
	error |= (rxon->node_addr[0] | rxon->bssid_addr[0]) & 0x1;
	if (error)
		IWL_WARN(priv, "check mac addr %d | %d\n", counter++, error);

	/* make sure basic rates 6Mbps and 1Mbps are supported */
	error |= (((rxon->ofdm_basic_rates & IWL_RATE_6M_MASK) == 0) &&
		  ((rxon->cck_basic_rates & IWL_RATE_1M_MASK) == 0));
	if (error)
		IWL_WARN(priv, "check basic rate %d | %d\n", counter++, error);

	error |= (le16_to_cpu(rxon->assoc_id) > 2007);
	if (error)
		IWL_WARN(priv, "check assoc id %d | %d\n", counter++, error);

	error |= ((rxon->flags & (RXON_FLG_CCK_MSK | RXON_FLG_SHORT_SLOT_MSK))
			== (RXON_FLG_CCK_MSK | RXON_FLG_SHORT_SLOT_MSK));
	if (error)
		IWL_WARN(priv, "check CCK and short slot %d | %d\n",
			    counter++, error);

	error |= ((rxon->flags & (RXON_FLG_CCK_MSK | RXON_FLG_AUTO_DETECT_MSK))
			== (RXON_FLG_CCK_MSK | RXON_FLG_AUTO_DETECT_MSK));
	if (error)
		IWL_WARN(priv, "check CCK & auto detect %d | %d\n",
			    counter++, error);

	error |= ((rxon->flags & (RXON_FLG_AUTO_DETECT_MSK |
			RXON_FLG_TGG_PROTECT_MSK)) == RXON_FLG_TGG_PROTECT_MSK);
	if (error)
		IWL_WARN(priv, "check TGG and auto detect %d | %d\n",
			    counter++, error);

	if (error)
		IWL_WARN(priv, "Tuning to channel %d\n",
			    le16_to_cpu(rxon->channel));

	if (error) {
		IWL_ERR(priv, "Not a valid iwl_rxon_assoc_cmd field values\n");
		return -1;
	}
	return 0;
}
EXPORT_SYMBOL(iwl_check_rxon_cmd);

/**
 * iwl_full_rxon_required - check if full RXON (vs RXON_ASSOC) cmd is needed
 * @priv: staging_rxon is compared to active_rxon
 *
 * If the RXON structure is changing enough to require a new tune,
 * or is clearing the RXON_FILTER_ASSOC_MSK, then return 1 to indicate that
 * a new tune (full RXON command, rather than RXON_ASSOC cmd) is required.
 */
int iwl_full_rxon_required(struct iwl_priv *priv)
{

	/* These items are only settable from the full RXON command */
	if (!(iwl_is_associated(priv)) ||
	    compare_ether_addr(priv->staging_rxon.bssid_addr,
			       priv->active_rxon.bssid_addr) ||
	    compare_ether_addr(priv->staging_rxon.node_addr,
			       priv->active_rxon.node_addr) ||
	    compare_ether_addr(priv->staging_rxon.wlap_bssid_addr,
			       priv->active_rxon.wlap_bssid_addr) ||
	    (priv->staging_rxon.dev_type != priv->active_rxon.dev_type) ||
	    (priv->staging_rxon.channel != priv->active_rxon.channel) ||
	    (priv->staging_rxon.air_propagation !=
	     priv->active_rxon.air_propagation) ||
	    (priv->staging_rxon.ofdm_ht_single_stream_basic_rates !=
	     priv->active_rxon.ofdm_ht_single_stream_basic_rates) ||
	    (priv->staging_rxon.ofdm_ht_dual_stream_basic_rates !=
	     priv->active_rxon.ofdm_ht_dual_stream_basic_rates) ||
	    (priv->staging_rxon.ofdm_ht_triple_stream_basic_rates !=
	     priv->active_rxon.ofdm_ht_triple_stream_basic_rates) ||
	    (priv->staging_rxon.assoc_id != priv->active_rxon.assoc_id))
		return 1;

	/* flags, filter_flags, ofdm_basic_rates, and cck_basic_rates can
	 * be updated with the RXON_ASSOC command -- however only some
	 * flag transitions are allowed using RXON_ASSOC */

	/* Check if we are not switching bands */
	if ((priv->staging_rxon.flags & RXON_FLG_BAND_24G_MSK) !=
	    (priv->active_rxon.flags & RXON_FLG_BAND_24G_MSK))
		return 1;

	/* Check if we are switching association toggle */
	if ((priv->staging_rxon.filter_flags & RXON_FILTER_ASSOC_MSK) !=
		(priv->active_rxon.filter_flags & RXON_FILTER_ASSOC_MSK))
		return 1;

	return 0;
}
EXPORT_SYMBOL(iwl_full_rxon_required);

u8 iwl_rate_get_lowest_plcp(struct iwl_priv *priv)
{
	/*
	 * Assign the lowest rate -- should really get this from
	 * the beacon skb from mac80211.
	 */
	if (priv->staging_rxon.flags & RXON_FLG_BAND_24G_MSK)
		return IWL_RATE_1M_PLCP;
	else
		return IWL_RATE_6M_PLCP;
}
EXPORT_SYMBOL(iwl_rate_get_lowest_plcp);

void iwl_set_rxon_ht(struct iwl_priv *priv, struct iwl_ht_config *ht_conf)
{
	struct iwl_rxon_cmd *rxon = &priv->staging_rxon;

	if (!ht_conf->is_ht) {
		rxon->flags &= ~(RXON_FLG_CHANNEL_MODE_MSK |
			RXON_FLG_CTRL_CHANNEL_LOC_HI_MSK |
			RXON_FLG_HT40_PROT_MSK |
			RXON_FLG_HT_PROT_MSK);
		return;
	}

	/* FIXME: if the definition of ht_protection changed, the "translation"
	 * will be needed for rxon->flags
	 */
	rxon->flags |= cpu_to_le32(ht_conf->ht_protection << RXON_FLG_HT_OPERATING_MODE_POS);

	/* Set up channel bandwidth:
	 * 20 MHz only, 20/40 mixed or pure 40 if ht40 ok */
	/* clear the HT channel mode before set the mode */
	rxon->flags &= ~(RXON_FLG_CHANNEL_MODE_MSK |
			 RXON_FLG_CTRL_CHANNEL_LOC_HI_MSK);
	if (iwl_is_ht40_tx_allowed(priv, NULL)) {
		/* pure ht40 */
		if (ht_conf->ht_protection == IEEE80211_HT_OP_MODE_PROTECTION_20MHZ) {
			rxon->flags |= RXON_FLG_CHANNEL_MODE_PURE_40;
			/* Note: control channel is opposite of extension channel */
			switch (ht_conf->extension_chan_offset) {
			case IEEE80211_HT_PARAM_CHA_SEC_ABOVE:
				rxon->flags &= ~RXON_FLG_CTRL_CHANNEL_LOC_HI_MSK;
				break;
			case IEEE80211_HT_PARAM_CHA_SEC_BELOW:
				rxon->flags |= RXON_FLG_CTRL_CHANNEL_LOC_HI_MSK;
				break;
			}
		} else {
			/* Note: control channel is opposite of extension channel */
			switch (ht_conf->extension_chan_offset) {
			case IEEE80211_HT_PARAM_CHA_SEC_ABOVE:
				rxon->flags &= ~(RXON_FLG_CTRL_CHANNEL_LOC_HI_MSK);
				rxon->flags |= RXON_FLG_CHANNEL_MODE_MIXED;
				break;
			case IEEE80211_HT_PARAM_CHA_SEC_BELOW:
				rxon->flags |= RXON_FLG_CTRL_CHANNEL_LOC_HI_MSK;
				rxon->flags |= RXON_FLG_CHANNEL_MODE_MIXED;
				break;
			case IEEE80211_HT_PARAM_CHA_SEC_NONE:
			default:
				/* channel location only valid if in Mixed mode */
				IWL_ERR(priv, "invalid extension channel offset\n");
				break;
			}
		}
	} else {
		rxon->flags |= RXON_FLG_CHANNEL_MODE_LEGACY;
	}

	if (priv->cfg->ops->hcmd->set_rxon_chain)
		priv->cfg->ops->hcmd->set_rxon_chain(priv);

	IWL_DEBUG_ASSOC(priv, "rxon flags 0x%X operation mode :0x%X "
			"extension channel offset 0x%x\n",
			le32_to_cpu(rxon->flags), ht_conf->ht_protection,
			ht_conf->extension_chan_offset);
}
EXPORT_SYMBOL(iwl_set_rxon_ht);

#define IWL_NUM_RX_CHAINS_MULTIPLE	3
#define IWL_NUM_RX_CHAINS_SINGLE	2
#define IWL_NUM_IDLE_CHAINS_DUAL	2
#define IWL_NUM_IDLE_CHAINS_SINGLE	1

/*
 * Determine how many receiver/antenna chains to use.
 *
 * More provides better reception via diversity.  Fewer saves power
 * at the expense of throughput, but only when not in powersave to
 * start with.
 *
 * MIMO (dual stream) requires at least 2, but works better with 3.
 * This does not determine *which* chains to use, just how many.
 */
static int iwl_get_active_rx_chain_count(struct iwl_priv *priv)
{
	/* # of Rx chains to use when expecting MIMO. */
	if (is_single_rx_stream(priv))
		return IWL_NUM_RX_CHAINS_SINGLE;
	else
		return IWL_NUM_RX_CHAINS_MULTIPLE;
}

/*
 * When we are in power saving mode, unless device support spatial
 * multiplexing power save, use the active count for rx chain count.
 */
static int iwl_get_idle_rx_chain_count(struct iwl_priv *priv, int active_cnt)
{
	/* # Rx chains when idling, depending on SMPS mode */
	switch (priv->current_ht_config.smps) {
	case IEEE80211_SMPS_STATIC:
	case IEEE80211_SMPS_DYNAMIC:
		return IWL_NUM_IDLE_CHAINS_SINGLE;
	case IEEE80211_SMPS_OFF:
		return active_cnt;
	default:
		WARN(1, "invalid SMPS mode %d",
		     priv->current_ht_config.smps);
		return active_cnt;
	}
}

/* up to 4 chains */
static u8 iwl_count_chain_bitmap(u32 chain_bitmap)
{
	u8 res;
	res = (chain_bitmap & BIT(0)) >> 0;
	res += (chain_bitmap & BIT(1)) >> 1;
	res += (chain_bitmap & BIT(2)) >> 2;
	res += (chain_bitmap & BIT(3)) >> 3;
	return res;
}

/**
 * iwl_set_rxon_chain - Set up Rx chain usage in "staging" RXON image
 *
 * Selects how many and which Rx receivers/antennas/chains to use.
 * This should not be used for scan command ... it puts data in wrong place.
 */
void iwl_set_rxon_chain(struct iwl_priv *priv)
{
	bool is_single = is_single_rx_stream(priv);
	bool is_cam = !test_bit(STATUS_POWER_PMI, &priv->status);
	u8 idle_rx_cnt, active_rx_cnt, valid_rx_cnt;
	u32 active_chains;
	u16 rx_chain;

	/* Tell uCode which antennas are actually connected.
	 * Before first association, we assume all antennas are connected.
	 * Just after first association, iwl_chain_noise_calibration()
	 *    checks which antennas actually *are* connected. */
	 if (priv->chain_noise_data.active_chains)
		active_chains = priv->chain_noise_data.active_chains;
	else
		active_chains = priv->hw_params.valid_rx_ant;

	rx_chain = active_chains << RXON_RX_CHAIN_VALID_POS;

	/* How many receivers should we use? */
	active_rx_cnt = iwl_get_active_rx_chain_count(priv);
	idle_rx_cnt = iwl_get_idle_rx_chain_count(priv, active_rx_cnt);


	/* correct rx chain count according hw settings
	 * and chain noise calibration
	 */
	valid_rx_cnt = iwl_count_chain_bitmap(active_chains);
	if (valid_rx_cnt < active_rx_cnt)
		active_rx_cnt = valid_rx_cnt;

	if (valid_rx_cnt < idle_rx_cnt)
		idle_rx_cnt = valid_rx_cnt;

	rx_chain |= active_rx_cnt << RXON_RX_CHAIN_MIMO_CNT_POS;
	rx_chain |= idle_rx_cnt  << RXON_RX_CHAIN_CNT_POS;

	priv->staging_rxon.rx_chain = cpu_to_le16(rx_chain);

	if (!is_single && (active_rx_cnt >= IWL_NUM_RX_CHAINS_SINGLE) && is_cam)
		priv->staging_rxon.rx_chain |= RXON_RX_CHAIN_MIMO_FORCE_MSK;
	else
		priv->staging_rxon.rx_chain &= ~RXON_RX_CHAIN_MIMO_FORCE_MSK;

	IWL_DEBUG_ASSOC(priv, "rx_chain=0x%X active=%d idle=%d\n",
			priv->staging_rxon.rx_chain,
			active_rx_cnt, idle_rx_cnt);

	WARN_ON(active_rx_cnt == 0 || idle_rx_cnt == 0 ||
		active_rx_cnt < idle_rx_cnt);
}
EXPORT_SYMBOL(iwl_set_rxon_chain);

/* Return valid channel */
u8 iwl_get_single_channel_number(struct iwl_priv *priv,
				  enum ieee80211_band band)
{
	const struct iwl_channel_info *ch_info;
	int i;
	u8 channel = 0;

	/* only scan single channel, good enough to reset the RF */
	/* pick the first valid not in-use channel */
	if (band == IEEE80211_BAND_5GHZ) {
		for (i = 14; i < priv->channel_count; i++) {
			if (priv->channel_info[i].channel !=
			    le16_to_cpu(priv->staging_rxon.channel)) {
				channel = priv->channel_info[i].channel;
				ch_info = iwl_get_channel_info(priv,
					band, channel);
				if (is_channel_valid(ch_info))
					break;
			}
		}
	} else {
		for (i = 0; i < 14; i++) {
			if (priv->channel_info[i].channel !=
			    le16_to_cpu(priv->staging_rxon.channel)) {
					channel =
						priv->channel_info[i].channel;
					ch_info = iwl_get_channel_info(priv,
						band, channel);
					if (is_channel_valid(ch_info))
						break;
			}
		}
	}

	return channel;
}
EXPORT_SYMBOL(iwl_get_single_channel_number);

/**
 * iwl_set_rxon_channel - Set the band and channel values in staging RXON
 * @ch: requested channel as a pointer to struct ieee80211_channel

 * In addition to setting the staging RXON, priv->band is also set.
 *
 * NOTE:  Does not commit to the hardware; it sets appropriate bit fields
 * in the staging RXON flag structure based on the ch->band
 */
int iwl_set_rxon_channel(struct iwl_priv *priv, struct ieee80211_channel *ch)
{
	enum ieee80211_band band = ch->band;
	u16 channel = ch->hw_value;

	if ((le16_to_cpu(priv->staging_rxon.channel) == channel) &&
	    (priv->band == band))
		return 0;

	priv->staging_rxon.channel = cpu_to_le16(channel);
	if (band == IEEE80211_BAND_5GHZ)
		priv->staging_rxon.flags &= ~RXON_FLG_BAND_24G_MSK;
	else
		priv->staging_rxon.flags |= RXON_FLG_BAND_24G_MSK;

	priv->band = band;

	IWL_DEBUG_INFO(priv, "Staging channel set to %d [%d]\n", channel, band);

	return 0;
}
EXPORT_SYMBOL(iwl_set_rxon_channel);

void iwl_set_flags_for_band(struct iwl_priv *priv,
			    enum ieee80211_band band,
			    struct ieee80211_vif *vif)
{
	if (band == IEEE80211_BAND_5GHZ) {
		priv->staging_rxon.flags &=
		    ~(RXON_FLG_BAND_24G_MSK | RXON_FLG_AUTO_DETECT_MSK
		      | RXON_FLG_CCK_MSK);
		priv->staging_rxon.flags |= RXON_FLG_SHORT_SLOT_MSK;
	} else {
		/* Copied from iwl_post_associate() */
		if (vif && vif->bss_conf.use_short_slot)
			priv->staging_rxon.flags |= RXON_FLG_SHORT_SLOT_MSK;
		else
			priv->staging_rxon.flags &= ~RXON_FLG_SHORT_SLOT_MSK;

		priv->staging_rxon.flags |= RXON_FLG_BAND_24G_MSK;
		priv->staging_rxon.flags |= RXON_FLG_AUTO_DETECT_MSK;
		priv->staging_rxon.flags &= ~RXON_FLG_CCK_MSK;
	}
}
EXPORT_SYMBOL(iwl_set_flags_for_band);

/*
 * initialize rxon structure with default values from eeprom
 */
void iwl_connection_init_rx_config(struct iwl_priv *priv,
				   struct ieee80211_vif *vif)
{
	const struct iwl_channel_info *ch_info;
	enum nl80211_iftype type = NL80211_IFTYPE_STATION;

	if (vif)
		type = vif->type;

	memset(&priv->staging_rxon, 0, sizeof(priv->staging_rxon));

	switch (type) {
	case NL80211_IFTYPE_AP:
		priv->staging_rxon.dev_type = RXON_DEV_TYPE_AP;
		break;

	case NL80211_IFTYPE_STATION:
		priv->staging_rxon.dev_type = RXON_DEV_TYPE_ESS;
		priv->staging_rxon.filter_flags = RXON_FILTER_ACCEPT_GRP_MSK;
		break;

	case NL80211_IFTYPE_ADHOC:
		priv->staging_rxon.dev_type = RXON_DEV_TYPE_IBSS;
		priv->staging_rxon.flags = RXON_FLG_SHORT_PREAMBLE_MSK;
		priv->staging_rxon.filter_flags = RXON_FILTER_BCON_AWARE_MSK |
						  RXON_FILTER_ACCEPT_GRP_MSK;
		break;

	default:
		IWL_ERR(priv, "Unsupported interface type %d\n", type);
		break;
	}

#if 0
	/* TODO:  Figure out when short_preamble would be set and cache from
	 * that */
	if (!hw_to_local(priv->hw)->short_preamble)
		priv->staging_rxon.flags &= ~RXON_FLG_SHORT_PREAMBLE_MSK;
	else
		priv->staging_rxon.flags |= RXON_FLG_SHORT_PREAMBLE_MSK;
#endif

	ch_info = iwl_get_channel_info(priv, priv->band,
				       le16_to_cpu(priv->active_rxon.channel));

	if (!ch_info)
		ch_info = &priv->channel_info[0];

	priv->staging_rxon.channel = cpu_to_le16(ch_info->channel);
	priv->band = ch_info->band;

	iwl_set_flags_for_band(priv, priv->band, vif);

	priv->staging_rxon.ofdm_basic_rates =
	    (IWL_OFDM_RATES_MASK >> IWL_FIRST_OFDM_RATE) & 0xFF;
	priv->staging_rxon.cck_basic_rates =
	    (IWL_CCK_RATES_MASK >> IWL_FIRST_CCK_RATE) & 0xF;

	/* clear both MIX and PURE40 mode flag */
	priv->staging_rxon.flags &= ~(RXON_FLG_CHANNEL_MODE_MIXED |
					RXON_FLG_CHANNEL_MODE_PURE_40);

	if (vif)
		memcpy(priv->staging_rxon.node_addr, vif->addr, ETH_ALEN);

	priv->staging_rxon.ofdm_ht_single_stream_basic_rates = 0xff;
	priv->staging_rxon.ofdm_ht_dual_stream_basic_rates = 0xff;
	priv->staging_rxon.ofdm_ht_triple_stream_basic_rates = 0xff;
}
EXPORT_SYMBOL(iwl_connection_init_rx_config);

void iwl_set_rate(struct iwl_priv *priv)
{
	const struct ieee80211_supported_band *hw = NULL;
	struct ieee80211_rate *rate;
	int i;

	hw = iwl_get_hw_mode(priv, priv->band);
	if (!hw) {
		IWL_ERR(priv, "Failed to set rate: unable to get hw mode\n");
		return;
	}

	priv->active_rate = 0;

	for (i = 0; i < hw->n_bitrates; i++) {
		rate = &(hw->bitrates[i]);
		if (rate->hw_value < IWL_RATE_COUNT_LEGACY)
			priv->active_rate |= (1 << rate->hw_value);
	}

	IWL_DEBUG_RATE(priv, "Set active_rate = %0x\n", priv->active_rate);

	priv->staging_rxon.cck_basic_rates =
	    (IWL_CCK_BASIC_RATES_MASK >> IWL_FIRST_CCK_RATE) & 0xF;

	priv->staging_rxon.ofdm_basic_rates =
	   (IWL_OFDM_BASIC_RATES_MASK >> IWL_FIRST_OFDM_RATE) & 0xFF;
}
EXPORT_SYMBOL(iwl_set_rate);

void iwl_chswitch_done(struct iwl_priv *priv, bool is_success)
{
	if (test_bit(STATUS_EXIT_PENDING, &priv->status))
		return;

	if (priv->switch_rxon.switch_in_progress) {
		ieee80211_chswitch_done(priv->vif, is_success);
		mutex_lock(&priv->mutex);
		priv->switch_rxon.switch_in_progress = false;
		mutex_unlock(&priv->mutex);
	}
}
EXPORT_SYMBOL(iwl_chswitch_done);

void iwl_rx_csa(struct iwl_priv *priv, struct iwl_rx_mem_buffer *rxb)
{
	struct iwl_rx_packet *pkt = rxb_addr(rxb);
	struct iwl_rxon_cmd *rxon = (void *)&priv->active_rxon;
	struct iwl_csa_notification *csa = &(pkt->u.csa_notif);

	if (priv->switch_rxon.switch_in_progress) {
		if (!le32_to_cpu(csa->status) &&
		    (csa->channel == priv->switch_rxon.channel)) {
			rxon->channel = csa->channel;
			priv->staging_rxon.channel = csa->channel;
			IWL_DEBUG_11H(priv, "CSA notif: channel %d\n",
			      le16_to_cpu(csa->channel));
			iwl_chswitch_done(priv, true);
		} else {
			IWL_ERR(priv, "CSA notif (fail) : channel %d\n",
			      le16_to_cpu(csa->channel));
			iwl_chswitch_done(priv, false);
		}
	}
}
EXPORT_SYMBOL(iwl_rx_csa);

#ifdef CONFIG_IWLWIFI_DEBUG
void iwl_print_rx_config_cmd(struct iwl_priv *priv)
{
	struct iwl_rxon_cmd *rxon = &priv->staging_rxon;

	IWL_DEBUG_RADIO(priv, "RX CONFIG:\n");
	iwl_print_hex_dump(priv, IWL_DL_RADIO, (u8 *) rxon, sizeof(*rxon));
	IWL_DEBUG_RADIO(priv, "u16 channel: 0x%x\n", le16_to_cpu(rxon->channel));
	IWL_DEBUG_RADIO(priv, "u32 flags: 0x%08X\n", le32_to_cpu(rxon->flags));
	IWL_DEBUG_RADIO(priv, "u32 filter_flags: 0x%08x\n",
			le32_to_cpu(rxon->filter_flags));
	IWL_DEBUG_RADIO(priv, "u8 dev_type: 0x%x\n", rxon->dev_type);
	IWL_DEBUG_RADIO(priv, "u8 ofdm_basic_rates: 0x%02x\n",
			rxon->ofdm_basic_rates);
	IWL_DEBUG_RADIO(priv, "u8 cck_basic_rates: 0x%02x\n", rxon->cck_basic_rates);
	IWL_DEBUG_RADIO(priv, "u8[6] node_addr: %pM\n", rxon->node_addr);
	IWL_DEBUG_RADIO(priv, "u8[6] bssid_addr: %pM\n", rxon->bssid_addr);
	IWL_DEBUG_RADIO(priv, "u16 assoc_id: 0x%x\n", le16_to_cpu(rxon->assoc_id));
}
EXPORT_SYMBOL(iwl_print_rx_config_cmd);
#endif
/**
 * iwl_irq_handle_error - called for HW or SW error interrupt from card
 */
void iwl_irq_handle_error(struct iwl_priv *priv)
{
	/* Set the FW error flag -- cleared on iwl_down */
	set_bit(STATUS_FW_ERROR, &priv->status);

	/* Cancel currently queued command. */
	clear_bit(STATUS_HCMD_ACTIVE, &priv->status);

	IWL_ERR(priv, "Loaded firmware version: %s\n",
		priv->hw->wiphy->fw_version);

	priv->cfg->ops->lib->dump_nic_error_log(priv);
	if (priv->cfg->ops->lib->dump_csr)
		priv->cfg->ops->lib->dump_csr(priv);
	if (priv->cfg->ops->lib->dump_fh)
		priv->cfg->ops->lib->dump_fh(priv, NULL, false);
	priv->cfg->ops->lib->dump_nic_event_log(priv, false, NULL, false);
#ifdef CONFIG_IWLWIFI_DEBUG
	if (iwl_get_debug_level(priv) & IWL_DL_FW_ERRORS)
		iwl_print_rx_config_cmd(priv);
#endif

	wake_up_interruptible(&priv->wait_command_queue);

	/* Keep the restart process from trying to send host
	 * commands by clearing the INIT status bit */
	clear_bit(STATUS_READY, &priv->status);

	if (!test_bit(STATUS_EXIT_PENDING, &priv->status)) {
		IWL_DEBUG(priv, IWL_DL_FW_ERRORS,
			  "Restarting adapter due to uCode error.\n");

		if (priv->cfg->mod_params->restart_fw)
			queue_work(priv->workqueue, &priv->restart);
	}
}
EXPORT_SYMBOL(iwl_irq_handle_error);

static int iwl_apm_stop_master(struct iwl_priv *priv)
{
	int ret = 0;

	/* stop device's busmaster DMA activity */
	iwl_set_bit(priv, CSR_RESET, CSR_RESET_REG_FLAG_STOP_MASTER);

	ret = iwl_poll_bit(priv, CSR_RESET, CSR_RESET_REG_FLAG_MASTER_DISABLED,
			CSR_RESET_REG_FLAG_MASTER_DISABLED, 100);
	if (ret)
		IWL_WARN(priv, "Master Disable Timed Out, 100 usec\n");

	IWL_DEBUG_INFO(priv, "stop master\n");

	return ret;
}

void iwl_apm_stop(struct iwl_priv *priv)
{
	IWL_DEBUG_INFO(priv, "Stop card, put in low power state\n");

	/* Stop device's DMA activity */
	iwl_apm_stop_master(priv);

	/* Reset the entire device */
	iwl_set_bit(priv, CSR_RESET, CSR_RESET_REG_FLAG_SW_RESET);

	udelay(10);

	/*
	 * Clear "initialization complete" bit to move adapter from
	 * D0A* (powered-up Active) --> D0U* (Uninitialized) state.
	 */
	iwl_clear_bit(priv, CSR_GP_CNTRL, CSR_GP_CNTRL_REG_FLAG_INIT_DONE);
}
EXPORT_SYMBOL(iwl_apm_stop);


/*
 * Start up NIC's basic functionality after it has been reset
 * (e.g. after platform boot, or shutdown via iwl_apm_stop())
 * NOTE:  This does not load uCode nor start the embedded processor
 */
int iwl_apm_init(struct iwl_priv *priv)
{
	int ret = 0;
	u16 lctl;

	IWL_DEBUG_INFO(priv, "Init card's basic functions\n");

	/*
	 * Use "set_bit" below rather than "write", to preserve any hardware
	 * bits already set by default after reset.
	 */

	/* Disable L0S exit timer (platform NMI Work/Around) */
	iwl_set_bit(priv, CSR_GIO_CHICKEN_BITS,
			  CSR_GIO_CHICKEN_BITS_REG_BIT_DIS_L0S_EXIT_TIMER);

	/*
	 * Disable L0s without affecting L1;
	 *  don't wait for ICH L0s (ICH bug W/A)
	 */
	iwl_set_bit(priv, CSR_GIO_CHICKEN_BITS,
			  CSR_GIO_CHICKEN_BITS_REG_BIT_L1A_NO_L0S_RX);

	/* Set FH wait threshold to maximum (HW error during stress W/A) */
	iwl_set_bit(priv, CSR_DBG_HPET_MEM_REG, CSR_DBG_HPET_MEM_REG_VAL);

	/*
	 * Enable HAP INTA (interrupt from management bus) to
	 * wake device's PCI Express link L1a -> L0s
	 * NOTE:  This is no-op for 3945 (non-existant bit)
	 */
	iwl_set_bit(priv, CSR_HW_IF_CONFIG_REG,
				    CSR_HW_IF_CONFIG_REG_BIT_HAP_WAKE_L1A);

	/*
	 * HW bug W/A for instability in PCIe bus L0->L0S->L1 transition.
	 * Check if BIOS (or OS) enabled L1-ASPM on this device.
	 * If so (likely), disable L0S, so device moves directly L0->L1;
	 *    costs negligible amount of power savings.
	 * If not (unlikely), enable L0S, so there is at least some
	 *    power savings, even without L1.
	 */
	if (priv->cfg->set_l0s) {
		lctl = iwl_pcie_link_ctl(priv);
		if ((lctl & PCI_CFG_LINK_CTRL_VAL_L1_EN) ==
					PCI_CFG_LINK_CTRL_VAL_L1_EN) {
			/* L1-ASPM enabled; disable(!) L0S  */
			iwl_set_bit(priv, CSR_GIO_REG,
					CSR_GIO_REG_VAL_L0S_ENABLED);
			IWL_DEBUG_POWER(priv, "L1 Enabled; Disabling L0S\n");
		} else {
			/* L1-ASPM disabled; enable(!) L0S */
			iwl_clear_bit(priv, CSR_GIO_REG,
					CSR_GIO_REG_VAL_L0S_ENABLED);
			IWL_DEBUG_POWER(priv, "L1 Disabled; Enabling L0S\n");
		}
	}

	/* Configure analog phase-lock-loop before activating to D0A */
	if (priv->cfg->pll_cfg_val)
		iwl_set_bit(priv, CSR_ANA_PLL_CFG, priv->cfg->pll_cfg_val);

	/*
	 * Set "initialization complete" bit to move adapter from
	 * D0U* --> D0A* (powered-up active) state.
	 */
	iwl_set_bit(priv, CSR_GP_CNTRL, CSR_GP_CNTRL_REG_FLAG_INIT_DONE);

	/*
	 * Wait for clock stabilization; once stabilized, access to
	 * device-internal resources is supported, e.g. iwl_write_prph()
	 * and accesses to uCode SRAM.
	 */
	ret = iwl_poll_bit(priv, CSR_GP_CNTRL,
			CSR_GP_CNTRL_REG_FLAG_MAC_CLOCK_READY,
			CSR_GP_CNTRL_REG_FLAG_MAC_CLOCK_READY, 25000);
	if (ret < 0) {
		IWL_DEBUG_INFO(priv, "Failed to init the card\n");
		goto out;
	}

	/*
	 * Enable DMA and BSM (if used) clocks, wait for them to stabilize.
	 * BSM (Boostrap State Machine) is only in 3945 and 4965;
	 * later devices (i.e. 5000 and later) have non-volatile SRAM,
	 * and don't need BSM to restore data after power-saving sleep.
	 *
	 * Write to "CLK_EN_REG"; "1" bits enable clocks, while "0" bits
	 * do not disable clocks.  This preserves any hardware bits already
	 * set by default in "CLK_CTRL_REG" after reset.
	 */
	if (priv->cfg->use_bsm)
		iwl_write_prph(priv, APMG_CLK_EN_REG,
			APMG_CLK_VAL_DMA_CLK_RQT | APMG_CLK_VAL_BSM_CLK_RQT);
	else
		iwl_write_prph(priv, APMG_CLK_EN_REG,
			APMG_CLK_VAL_DMA_CLK_RQT);
	udelay(20);

	/* Disable L1-Active */
	iwl_set_bits_prph(priv, APMG_PCIDEV_STT_REG,
			  APMG_PCIDEV_STT_VAL_L1_ACT_DIS);

out:
	return ret;
}
EXPORT_SYMBOL(iwl_apm_init);


<<<<<<< HEAD

void iwl_configure_filter(struct ieee80211_hw *hw,
			  unsigned int changed_flags,
			  unsigned int *total_flags,
			  u64 multicast)
{
	struct iwl_priv *priv = hw->priv;
	__le32 filter_or = 0, filter_nand = 0;

#define CHK(test, flag)	do { \
	if (*total_flags & (test))		\
		filter_or |= (flag);		\
	else					\
		filter_nand |= (flag);		\
	} while (0)

	IWL_DEBUG_MAC80211(priv, "Enter: changed: 0x%x, total: 0x%x\n",
			changed_flags, *total_flags);

	CHK(FIF_OTHER_BSS | FIF_PROMISC_IN_BSS, RXON_FILTER_PROMISC_MSK);
	CHK(FIF_CONTROL, RXON_FILTER_CTL2HOST_MSK);
	CHK(FIF_BCN_PRBRESP_PROMISC, RXON_FILTER_BCON_AWARE_MSK);

#undef CHK

	mutex_lock(&priv->mutex);

	priv->staging_rxon.filter_flags &= ~filter_nand;
	priv->staging_rxon.filter_flags |= filter_or;

	iwlcore_commit_rxon(priv);

	mutex_unlock(&priv->mutex);

	/*
	 * Receiving all multicast frames is always enabled by the
	 * default flags setup in iwl_connection_init_rx_config()
	 * since we currently do not support programming multicast
	 * filters into the device.
	 */
	*total_flags &= FIF_OTHER_BSS | FIF_ALLMULTI | FIF_PROMISC_IN_BSS |
			FIF_BCN_PRBRESP_PROMISC | FIF_CONTROL;
}
EXPORT_SYMBOL(iwl_configure_filter);
=======
int iwl_set_hw_params(struct iwl_priv *priv)
{
	priv->hw_params.max_rxq_size = RX_QUEUE_SIZE;
	priv->hw_params.max_rxq_log = RX_QUEUE_SIZE_LOG;
	if (priv->cfg->mod_params->amsdu_size_8K)
		priv->hw_params.rx_page_order = get_order(IWL_RX_BUF_SIZE_8K);
	else
		priv->hw_params.rx_page_order = get_order(IWL_RX_BUF_SIZE_4K);

	priv->hw_params.max_beacon_itrvl = IWL_MAX_UCODE_BEACON_INTERVAL;

	if (priv->cfg->mod_params->disable_11n)
		priv->cfg->sku &= ~IWL_SKU_N;

	/* Device-specific setup */
	return priv->cfg->ops->lib->set_hw_params(priv);
}
EXPORT_SYMBOL(iwl_set_hw_params);
>>>>>>> 6a017e04

int iwl_set_tx_power(struct iwl_priv *priv, s8 tx_power, bool force)
{
	int ret = 0;
	s8 prev_tx_power = priv->tx_power_user_lmt;

	if (tx_power < IWLAGN_TX_POWER_TARGET_POWER_MIN) {
		IWL_WARN(priv,
			 "Requested user TXPOWER %d below lower limit %d.\n",
			 tx_power,
			 IWLAGN_TX_POWER_TARGET_POWER_MIN);
		return -EINVAL;
	}

	if (tx_power > priv->tx_power_device_lmt) {
		IWL_WARN(priv,
			"Requested user TXPOWER %d above upper limit %d.\n",
			 tx_power, priv->tx_power_device_lmt);
		return -EINVAL;
	}

	if (priv->tx_power_user_lmt != tx_power)
		force = true;

	/* if nic is not up don't send command */
	if (iwl_is_ready_rf(priv)) {
		priv->tx_power_user_lmt = tx_power;
		if (force && priv->cfg->ops->lib->send_tx_power)
			ret = priv->cfg->ops->lib->send_tx_power(priv);
		else if (!priv->cfg->ops->lib->send_tx_power)
			ret = -EOPNOTSUPP;
		/*
		 * if fail to set tx_power, restore the orig. tx power
		 */
		if (ret)
			priv->tx_power_user_lmt = prev_tx_power;
	}

	/*
	 * Even this is an async host command, the command
	 * will always report success from uCode
	 * So once driver can placing the command into the queue
	 * successfully, driver can use priv->tx_power_user_lmt
	 * to reflect the current tx power
	 */
	return ret;
}
EXPORT_SYMBOL(iwl_set_tx_power);

irqreturn_t iwl_isr_legacy(int irq, void *data)
{
	struct iwl_priv *priv = data;
	u32 inta, inta_mask;
	u32 inta_fh;
	unsigned long flags;
	if (!priv)
		return IRQ_NONE;

	spin_lock_irqsave(&priv->lock, flags);

	/* Disable (but don't clear!) interrupts here to avoid
	 *    back-to-back ISRs and sporadic interrupts from our NIC.
	 * If we have something to service, the tasklet will re-enable ints.
	 * If we *don't* have something, we'll re-enable before leaving here. */
	inta_mask = iwl_read32(priv, CSR_INT_MASK);  /* just for debug */
	iwl_write32(priv, CSR_INT_MASK, 0x00000000);

	/* Discover which interrupts are active/pending */
	inta = iwl_read32(priv, CSR_INT);
	inta_fh = iwl_read32(priv, CSR_FH_INT_STATUS);

	/* Ignore interrupt if there's nothing in NIC to service.
	 * This may be due to IRQ shared with another device,
	 * or due to sporadic interrupts thrown from our NIC. */
	if (!inta && !inta_fh) {
		IWL_DEBUG_ISR(priv, "Ignore interrupt, inta == 0, inta_fh == 0\n");
		goto none;
	}

	if ((inta == 0xFFFFFFFF) || ((inta & 0xFFFFFFF0) == 0xa5a5a5a0)) {
		/* Hardware disappeared. It might have already raised
		 * an interrupt */
		IWL_WARN(priv, "HARDWARE GONE?? INTA == 0x%08x\n", inta);
		goto unplugged;
	}

	IWL_DEBUG_ISR(priv, "ISR inta 0x%08x, enabled 0x%08x, fh 0x%08x\n",
		      inta, inta_mask, inta_fh);

	inta &= ~CSR_INT_BIT_SCD;

	/* iwl_irq_tasklet() will service interrupts and re-enable them */
	if (likely(inta || inta_fh))
		tasklet_schedule(&priv->irq_tasklet);

 unplugged:
	spin_unlock_irqrestore(&priv->lock, flags);
	return IRQ_HANDLED;

 none:
	/* re-enable interrupts here since we don't have anything to service. */
	/* only Re-enable if diabled by irq */
	if (test_bit(STATUS_INT_ENABLED, &priv->status))
		iwl_enable_interrupts(priv);
	spin_unlock_irqrestore(&priv->lock, flags);
	return IRQ_NONE;
}
EXPORT_SYMBOL(iwl_isr_legacy);

void iwl_send_bt_config(struct iwl_priv *priv)
{
	struct iwl_bt_cmd bt_cmd = {
		.lead_time = BT_LEAD_TIME_DEF,
		.max_kill = BT_MAX_KILL_DEF,
		.kill_ack_mask = 0,
		.kill_cts_mask = 0,
	};

	if (!bt_coex_active)
		bt_cmd.flags = BT_COEX_DISABLE;
	else
		bt_cmd.flags = BT_COEX_ENABLE;

	IWL_DEBUG_INFO(priv, "BT coex %s\n",
		(bt_cmd.flags == BT_COEX_DISABLE) ? "disable" : "active");

	if (iwl_send_cmd_pdu(priv, REPLY_BT_CONFIG,
			     sizeof(struct iwl_bt_cmd), &bt_cmd))
		IWL_ERR(priv, "failed to send BT Coex Config\n");
}
EXPORT_SYMBOL(iwl_send_bt_config);

int iwl_send_statistics_request(struct iwl_priv *priv, u8 flags, bool clear)
{
	struct iwl_statistics_cmd statistics_cmd = {
		.configuration_flags =
			clear ? IWL_STATS_CONF_CLEAR_STATS : 0,
	};

	if (flags & CMD_ASYNC)
		return iwl_send_cmd_pdu_async(priv, REPLY_STATISTICS_CMD,
					       sizeof(struct iwl_statistics_cmd),
					       &statistics_cmd, NULL);
	else
		return iwl_send_cmd_pdu(priv, REPLY_STATISTICS_CMD,
					sizeof(struct iwl_statistics_cmd),
					&statistics_cmd);
}
EXPORT_SYMBOL(iwl_send_statistics_request);

void iwl_rx_pm_sleep_notif(struct iwl_priv *priv,
			   struct iwl_rx_mem_buffer *rxb)
{
#ifdef CONFIG_IWLWIFI_DEBUG
	struct iwl_rx_packet *pkt = rxb_addr(rxb);
	struct iwl_sleep_notification *sleep = &(pkt->u.sleep_notif);
	IWL_DEBUG_RX(priv, "sleep mode: %d, src: %d\n",
		     sleep->pm_sleep_mode, sleep->pm_wakeup_src);
#endif
}
EXPORT_SYMBOL(iwl_rx_pm_sleep_notif);

void iwl_rx_pm_debug_statistics_notif(struct iwl_priv *priv,
				      struct iwl_rx_mem_buffer *rxb)
{
	struct iwl_rx_packet *pkt = rxb_addr(rxb);
	u32 len = le32_to_cpu(pkt->len_n_flags) & FH_RSCSR_FRAME_SIZE_MSK;
	IWL_DEBUG_RADIO(priv, "Dumping %d bytes of unhandled "
			"notification for %s:\n", len,
			get_cmd_string(pkt->hdr.cmd));
	iwl_print_hex_dump(priv, IWL_DL_RADIO, pkt->u.raw, len);
}
EXPORT_SYMBOL(iwl_rx_pm_debug_statistics_notif);

void iwl_rx_reply_error(struct iwl_priv *priv,
			struct iwl_rx_mem_buffer *rxb)
{
	struct iwl_rx_packet *pkt = rxb_addr(rxb);

	IWL_ERR(priv, "Error Reply type 0x%08X cmd %s (0x%02X) "
		"seq 0x%04X ser 0x%08X\n",
		le32_to_cpu(pkt->u.err_resp.error_type),
		get_cmd_string(pkt->u.err_resp.cmd_id),
		pkt->u.err_resp.cmd_id,
		le16_to_cpu(pkt->u.err_resp.bad_cmd_seq_num),
		le32_to_cpu(pkt->u.err_resp.error_info));
}
EXPORT_SYMBOL(iwl_rx_reply_error);

void iwl_clear_isr_stats(struct iwl_priv *priv)
{
	memset(&priv->isr_stats, 0, sizeof(priv->isr_stats));
}

int iwl_mac_conf_tx(struct ieee80211_hw *hw, u16 queue,
			   const struct ieee80211_tx_queue_params *params)
{
	struct iwl_priv *priv = hw->priv;
	unsigned long flags;
	int q;

	IWL_DEBUG_MAC80211(priv, "enter\n");

	if (!iwl_is_ready_rf(priv)) {
		IWL_DEBUG_MAC80211(priv, "leave - RF not ready\n");
		return -EIO;
	}

	if (queue >= AC_NUM) {
		IWL_DEBUG_MAC80211(priv, "leave - queue >= AC_NUM %d\n", queue);
		return 0;
	}

	q = AC_NUM - 1 - queue;

	spin_lock_irqsave(&priv->lock, flags);

	priv->qos_data.def_qos_parm.ac[q].cw_min = cpu_to_le16(params->cw_min);
	priv->qos_data.def_qos_parm.ac[q].cw_max = cpu_to_le16(params->cw_max);
	priv->qos_data.def_qos_parm.ac[q].aifsn = params->aifs;
	priv->qos_data.def_qos_parm.ac[q].edca_txop =
			cpu_to_le16((params->txop * 32));

	priv->qos_data.def_qos_parm.ac[q].reserved1 = 0;

	spin_unlock_irqrestore(&priv->lock, flags);

	IWL_DEBUG_MAC80211(priv, "leave\n");
	return 0;
}
EXPORT_SYMBOL(iwl_mac_conf_tx);

int iwl_mac_tx_last_beacon(struct ieee80211_hw *hw)
{
	struct iwl_priv *priv = hw->priv;

	return priv->ibss_manager == IWL_IBSS_MANAGER;
}
EXPORT_SYMBOL_GPL(iwl_mac_tx_last_beacon);

static void iwl_ht_conf(struct iwl_priv *priv,
			struct ieee80211_vif *vif)
{
	struct iwl_ht_config *ht_conf = &priv->current_ht_config;
	struct ieee80211_sta *sta;
	struct ieee80211_bss_conf *bss_conf = &vif->bss_conf;

	IWL_DEBUG_MAC80211(priv, "enter:\n");

	if (!ht_conf->is_ht)
		return;

	ht_conf->ht_protection =
		bss_conf->ht_operation_mode & IEEE80211_HT_OP_MODE_PROTECTION;
	ht_conf->non_GF_STA_present =
		!!(bss_conf->ht_operation_mode & IEEE80211_HT_OP_MODE_NON_GF_STA_PRSNT);

	ht_conf->single_chain_sufficient = false;

	switch (vif->type) {
	case NL80211_IFTYPE_STATION:
		rcu_read_lock();
		sta = ieee80211_find_sta(vif, bss_conf->bssid);
		if (sta) {
			struct ieee80211_sta_ht_cap *ht_cap = &sta->ht_cap;
			int maxstreams;

			maxstreams = (ht_cap->mcs.tx_params &
				      IEEE80211_HT_MCS_TX_MAX_STREAMS_MASK)
					>> IEEE80211_HT_MCS_TX_MAX_STREAMS_SHIFT;
			maxstreams += 1;

			if ((ht_cap->mcs.rx_mask[1] == 0) &&
			    (ht_cap->mcs.rx_mask[2] == 0))
				ht_conf->single_chain_sufficient = true;
			if (maxstreams <= 1)
				ht_conf->single_chain_sufficient = true;
		} else {
			/*
			 * If at all, this can only happen through a race
			 * when the AP disconnects us while we're still
			 * setting up the connection, in that case mac80211
			 * will soon tell us about that.
			 */
			ht_conf->single_chain_sufficient = true;
		}
		rcu_read_unlock();
		break;
	case NL80211_IFTYPE_ADHOC:
		ht_conf->single_chain_sufficient = true;
		break;
	default:
		break;
	}

	IWL_DEBUG_MAC80211(priv, "leave\n");
}

static inline void iwl_set_no_assoc(struct iwl_priv *priv)
{
	iwl_led_disassociate(priv);
	/*
	 * inform the ucode that there is no longer an
	 * association and that no more packets should be
	 * sent
	 */
	priv->staging_rxon.filter_flags &=
		~RXON_FILTER_ASSOC_MSK;
	priv->staging_rxon.assoc_id = 0;
	iwlcore_commit_rxon(priv);
}

static int iwl_mac_beacon_update(struct ieee80211_hw *hw, struct sk_buff *skb)
{
	struct iwl_priv *priv = hw->priv;
	unsigned long flags;
	__le64 timestamp;

	IWL_DEBUG_MAC80211(priv, "enter\n");

	if (!iwl_is_ready_rf(priv)) {
		IWL_DEBUG_MAC80211(priv, "leave - RF not ready\n");
		return -EIO;
	}

	spin_lock_irqsave(&priv->lock, flags);

	if (priv->ibss_beacon)
		dev_kfree_skb(priv->ibss_beacon);

	priv->ibss_beacon = skb;

	timestamp = ((struct ieee80211_mgmt *)skb->data)->u.beacon.timestamp;
	priv->timestamp = le64_to_cpu(timestamp);

	IWL_DEBUG_MAC80211(priv, "leave\n");
	spin_unlock_irqrestore(&priv->lock, flags);

	priv->cfg->ops->lib->post_associate(priv, priv->vif);

	return 0;
}

void iwl_bss_info_changed(struct ieee80211_hw *hw,
			  struct ieee80211_vif *vif,
			  struct ieee80211_bss_conf *bss_conf,
			  u32 changes)
{
	struct iwl_priv *priv = hw->priv;
	int ret;

	IWL_DEBUG_MAC80211(priv, "changes = 0x%X\n", changes);

	if (!iwl_is_alive(priv))
		return;

	mutex_lock(&priv->mutex);

	if (changes & BSS_CHANGED_QOS) {
		unsigned long flags;

		spin_lock_irqsave(&priv->lock, flags);
		priv->qos_data.qos_active = bss_conf->qos;
		iwl_update_qos(priv);
		spin_unlock_irqrestore(&priv->lock, flags);
	}

	if (changes & BSS_CHANGED_BEACON && vif->type == NL80211_IFTYPE_AP) {
		dev_kfree_skb(priv->ibss_beacon);
		priv->ibss_beacon = ieee80211_beacon_get(hw, vif);
	}

	if (changes & BSS_CHANGED_BEACON_INT) {
		/* TODO: in AP mode, do something to make this take effect */
	}

	if (changes & BSS_CHANGED_BSSID) {
		IWL_DEBUG_MAC80211(priv, "BSSID %pM\n", bss_conf->bssid);

		/*
		 * If there is currently a HW scan going on in the
		 * background then we need to cancel it else the RXON
		 * below/in post_associate will fail.
		 */
		if (iwl_scan_cancel_timeout(priv, 100)) {
			IWL_WARN(priv, "Aborted scan still in progress after 100ms\n");
			IWL_DEBUG_MAC80211(priv, "leaving - scan abort failed.\n");
			mutex_unlock(&priv->mutex);
			return;
		}

		/* mac80211 only sets assoc when in STATION mode */
		if (vif->type == NL80211_IFTYPE_ADHOC || bss_conf->assoc) {
			memcpy(priv->staging_rxon.bssid_addr,
			       bss_conf->bssid, ETH_ALEN);

			/* currently needed in a few places */
			memcpy(priv->bssid, bss_conf->bssid, ETH_ALEN);
		} else {
			priv->staging_rxon.filter_flags &=
				~RXON_FILTER_ASSOC_MSK;
		}

	}

	/*
	 * This needs to be after setting the BSSID in case
	 * mac80211 decides to do both changes at once because
	 * it will invoke post_associate.
	 */
	if (vif->type == NL80211_IFTYPE_ADHOC &&
	    changes & BSS_CHANGED_BEACON) {
		struct sk_buff *beacon = ieee80211_beacon_get(hw, vif);

		if (beacon)
			iwl_mac_beacon_update(hw, beacon);
	}

	if (changes & BSS_CHANGED_ERP_PREAMBLE) {
		IWL_DEBUG_MAC80211(priv, "ERP_PREAMBLE %d\n",
				   bss_conf->use_short_preamble);
		if (bss_conf->use_short_preamble)
			priv->staging_rxon.flags |= RXON_FLG_SHORT_PREAMBLE_MSK;
		else
			priv->staging_rxon.flags &= ~RXON_FLG_SHORT_PREAMBLE_MSK;
	}

	if (changes & BSS_CHANGED_ERP_CTS_PROT) {
		IWL_DEBUG_MAC80211(priv, "ERP_CTS %d\n", bss_conf->use_cts_prot);
		if (bss_conf->use_cts_prot && (priv->band != IEEE80211_BAND_5GHZ))
			priv->staging_rxon.flags |= RXON_FLG_TGG_PROTECT_MSK;
		else
			priv->staging_rxon.flags &= ~RXON_FLG_TGG_PROTECT_MSK;
		if (bss_conf->use_cts_prot)
			priv->staging_rxon.flags |= RXON_FLG_SELF_CTS_EN;
		else
			priv->staging_rxon.flags &= ~RXON_FLG_SELF_CTS_EN;
	}

	if (changes & BSS_CHANGED_BASIC_RATES) {
		/* XXX use this information
		 *
		 * To do that, remove code from iwl_set_rate() and put something
		 * like this here:
		 *
		if (A-band)
			priv->staging_rxon.ofdm_basic_rates =
				bss_conf->basic_rates;
		else
			priv->staging_rxon.ofdm_basic_rates =
				bss_conf->basic_rates >> 4;
			priv->staging_rxon.cck_basic_rates =
				bss_conf->basic_rates & 0xF;
		 */
	}

	if (changes & BSS_CHANGED_HT) {
		iwl_ht_conf(priv, vif);

		if (priv->cfg->ops->hcmd->set_rxon_chain)
			priv->cfg->ops->hcmd->set_rxon_chain(priv);
	}

	if (changes & BSS_CHANGED_ASSOC) {
		IWL_DEBUG_MAC80211(priv, "ASSOC %d\n", bss_conf->assoc);
		if (bss_conf->assoc) {
			priv->timestamp = bss_conf->timestamp;

			iwl_led_associate(priv);

			if (!iwl_is_rfkill(priv))
				priv->cfg->ops->lib->post_associate(priv, vif);
		} else
			iwl_set_no_assoc(priv);
	}

	if (changes && iwl_is_associated(priv) && bss_conf->aid) {
		IWL_DEBUG_MAC80211(priv, "Changes (%#x) while associated\n",
				   changes);
		ret = iwl_send_rxon_assoc(priv);
		if (!ret) {
			/* Sync active_rxon with latest change. */
			memcpy((void *)&priv->active_rxon,
				&priv->staging_rxon,
				sizeof(struct iwl_rxon_cmd));
		}
	}

	if (changes & BSS_CHANGED_BEACON_ENABLED) {
		if (vif->bss_conf.enable_beacon) {
			memcpy(priv->staging_rxon.bssid_addr,
			       bss_conf->bssid, ETH_ALEN);
			memcpy(priv->bssid, bss_conf->bssid, ETH_ALEN);
			iwlcore_config_ap(priv, vif);
		} else
			iwl_set_no_assoc(priv);
	}

	if (changes & BSS_CHANGED_IBSS) {
		ret = priv->cfg->ops->lib->manage_ibss_station(priv, vif,
							bss_conf->ibss_joined);
		if (ret)
			IWL_ERR(priv, "failed to %s IBSS station %pM\n",
				bss_conf->ibss_joined ? "add" : "remove",
				bss_conf->bssid);
	}

	mutex_unlock(&priv->mutex);

	IWL_DEBUG_MAC80211(priv, "leave\n");
}
EXPORT_SYMBOL(iwl_bss_info_changed);

static int iwl_set_mode(struct iwl_priv *priv, struct ieee80211_vif *vif)
{
	iwl_connection_init_rx_config(priv, vif);

	if (priv->cfg->ops->hcmd->set_rxon_chain)
		priv->cfg->ops->hcmd->set_rxon_chain(priv);

	return iwlcore_commit_rxon(priv);
}

int iwl_mac_add_interface(struct ieee80211_hw *hw, struct ieee80211_vif *vif)
{
	struct iwl_priv *priv = hw->priv;
	int err = 0;

	IWL_DEBUG_MAC80211(priv, "enter: type %d, addr %pM\n",
			   vif->type, vif->addr);

	mutex_lock(&priv->mutex);

	if (WARN_ON(!iwl_is_ready_rf(priv))) {
		err = -EINVAL;
		goto out;
	}

	if (priv->vif) {
		IWL_DEBUG_MAC80211(priv, "leave - vif != NULL\n");
		err = -EOPNOTSUPP;
		goto out;
	}

	priv->vif = vif;
	priv->iw_mode = vif->type;

	err = iwl_set_mode(priv, vif);
	if (err)
		goto out_err;

	goto out;

 out_err:
	priv->vif = NULL;
	priv->iw_mode = NL80211_IFTYPE_STATION;
 out:
	mutex_unlock(&priv->mutex);

	IWL_DEBUG_MAC80211(priv, "leave\n");
	return err;
}
EXPORT_SYMBOL(iwl_mac_add_interface);

void iwl_mac_remove_interface(struct ieee80211_hw *hw,
			      struct ieee80211_vif *vif)
{
	struct iwl_priv *priv = hw->priv;
	bool scan_completed = false;

	IWL_DEBUG_MAC80211(priv, "enter\n");

	mutex_lock(&priv->mutex);

	if (iwl_is_ready_rf(priv)) {
		iwl_scan_cancel_timeout(priv, 100);
		priv->staging_rxon.filter_flags &= ~RXON_FILTER_ASSOC_MSK;
		iwlcore_commit_rxon(priv);
	}
	if (priv->vif == vif) {
		priv->vif = NULL;
		if (priv->scan_vif == vif) {
			scan_completed = true;
			priv->scan_vif = NULL;
			priv->scan_request = NULL;
		}
		memset(priv->bssid, 0, ETH_ALEN);
	}
	mutex_unlock(&priv->mutex);

	if (scan_completed)
		ieee80211_scan_completed(priv->hw, true);

	IWL_DEBUG_MAC80211(priv, "leave\n");

}
EXPORT_SYMBOL(iwl_mac_remove_interface);

/**
 * iwl_mac_config - mac80211 config callback
 */
int iwl_mac_config(struct ieee80211_hw *hw, u32 changed)
{
	struct iwl_priv *priv = hw->priv;
	const struct iwl_channel_info *ch_info;
	struct ieee80211_conf *conf = &hw->conf;
	struct ieee80211_channel *channel = conf->channel;
	struct iwl_ht_config *ht_conf = &priv->current_ht_config;
	unsigned long flags = 0;
	int ret = 0;
	u16 ch;
	int scan_active = 0;

	mutex_lock(&priv->mutex);

	IWL_DEBUG_MAC80211(priv, "enter to channel %d changed 0x%X\n",
					channel->hw_value, changed);

	if (unlikely(!priv->cfg->mod_params->disable_hw_scan &&
			test_bit(STATUS_SCANNING, &priv->status))) {
		scan_active = 1;
		IWL_DEBUG_MAC80211(priv, "leave - scanning\n");
	}

	if (changed & (IEEE80211_CONF_CHANGE_SMPS |
		       IEEE80211_CONF_CHANGE_CHANNEL)) {
		/* mac80211 uses static for non-HT which is what we want */
		priv->current_ht_config.smps = conf->smps_mode;

		/*
		 * Recalculate chain counts.
		 *
		 * If monitor mode is enabled then mac80211 will
		 * set up the SM PS mode to OFF if an HT channel is
		 * configured.
		 */
		if (priv->cfg->ops->hcmd->set_rxon_chain)
			priv->cfg->ops->hcmd->set_rxon_chain(priv);
	}

	/* during scanning mac80211 will delay channel setting until
	 * scan finish with changed = 0
	 */
	if (!changed || (changed & IEEE80211_CONF_CHANGE_CHANNEL)) {
		if (scan_active)
			goto set_ch_out;

		ch = channel->hw_value;
		ch_info = iwl_get_channel_info(priv, channel->band, ch);
		if (!is_channel_valid(ch_info)) {
			IWL_DEBUG_MAC80211(priv, "leave - invalid channel\n");
			ret = -EINVAL;
			goto set_ch_out;
		}

		spin_lock_irqsave(&priv->lock, flags);

		/* Configure HT40 channels */
		ht_conf->is_ht = conf_is_ht(conf);
		if (ht_conf->is_ht) {
			if (conf_is_ht40_minus(conf)) {
				ht_conf->extension_chan_offset =
					IEEE80211_HT_PARAM_CHA_SEC_BELOW;
				ht_conf->is_40mhz = true;
			} else if (conf_is_ht40_plus(conf)) {
				ht_conf->extension_chan_offset =
					IEEE80211_HT_PARAM_CHA_SEC_ABOVE;
				ht_conf->is_40mhz = true;
			} else {
				ht_conf->extension_chan_offset =
					IEEE80211_HT_PARAM_CHA_SEC_NONE;
				ht_conf->is_40mhz = false;
			}
		} else
			ht_conf->is_40mhz = false;
		/* Default to no protection. Protection mode will later be set
		 * from BSS config in iwl_ht_conf */
		ht_conf->ht_protection = IEEE80211_HT_OP_MODE_PROTECTION_NONE;

		if ((le16_to_cpu(priv->staging_rxon.channel) != ch))
			priv->staging_rxon.flags = 0;

		iwl_set_rxon_channel(priv, channel);
		iwl_set_rxon_ht(priv, ht_conf);

		iwl_set_flags_for_band(priv, channel->band, priv->vif);
		spin_unlock_irqrestore(&priv->lock, flags);

		if (priv->cfg->ops->lib->update_bcast_station)
			ret = priv->cfg->ops->lib->update_bcast_station(priv);

 set_ch_out:
		/* The list of supported rates and rate mask can be different
		 * for each band; since the band may have changed, reset
		 * the rate mask to what mac80211 lists */
		iwl_set_rate(priv);
	}

	if (changed & (IEEE80211_CONF_CHANGE_PS |
			IEEE80211_CONF_CHANGE_IDLE)) {
		ret = iwl_power_update_mode(priv, false);
		if (ret)
			IWL_DEBUG_MAC80211(priv, "Error setting sleep level\n");
	}

	if (changed & IEEE80211_CONF_CHANGE_POWER) {
		IWL_DEBUG_MAC80211(priv, "TX Power old=%d new=%d\n",
			priv->tx_power_user_lmt, conf->power_level);

		iwl_set_tx_power(priv, conf->power_level, false);
	}

	if (!iwl_is_ready(priv)) {
		IWL_DEBUG_MAC80211(priv, "leave - not ready\n");
		goto out;
	}

	if (scan_active)
		goto out;

	if (memcmp(&priv->active_rxon,
		   &priv->staging_rxon, sizeof(priv->staging_rxon)))
		iwlcore_commit_rxon(priv);
	else
		IWL_DEBUG_INFO(priv, "Not re-sending same RXON configuration.\n");


out:
	IWL_DEBUG_MAC80211(priv, "leave\n");
	mutex_unlock(&priv->mutex);
	return ret;
}
EXPORT_SYMBOL(iwl_mac_config);

void iwl_mac_reset_tsf(struct ieee80211_hw *hw)
{
	struct iwl_priv *priv = hw->priv;
	unsigned long flags;

	mutex_lock(&priv->mutex);
	IWL_DEBUG_MAC80211(priv, "enter\n");

	spin_lock_irqsave(&priv->lock, flags);
	memset(&priv->current_ht_config, 0, sizeof(struct iwl_ht_config));
	spin_unlock_irqrestore(&priv->lock, flags);

	spin_lock_irqsave(&priv->lock, flags);

	/* new association get rid of ibss beacon skb */
	if (priv->ibss_beacon)
		dev_kfree_skb(priv->ibss_beacon);

	priv->ibss_beacon = NULL;

	priv->timestamp = 0;

	spin_unlock_irqrestore(&priv->lock, flags);

	if (!iwl_is_ready_rf(priv)) {
		IWL_DEBUG_MAC80211(priv, "leave - not ready\n");
		mutex_unlock(&priv->mutex);
		return;
	}

	/* we are restarting association process
	 * clear RXON_FILTER_ASSOC_MSK bit
	 */
	iwl_scan_cancel_timeout(priv, 100);
	priv->staging_rxon.filter_flags &= ~RXON_FILTER_ASSOC_MSK;
	iwlcore_commit_rxon(priv);

	iwl_set_rate(priv);

	mutex_unlock(&priv->mutex);

	IWL_DEBUG_MAC80211(priv, "leave\n");
}
EXPORT_SYMBOL(iwl_mac_reset_tsf);

int iwl_alloc_txq_mem(struct iwl_priv *priv)
{
	if (!priv->txq)
		priv->txq = kzalloc(
			sizeof(struct iwl_tx_queue) * priv->cfg->num_of_queues,
			GFP_KERNEL);
	if (!priv->txq) {
		IWL_ERR(priv, "Not enough memory for txq\n");
		return -ENOMEM;
	}
	return 0;
}
EXPORT_SYMBOL(iwl_alloc_txq_mem);

void iwl_free_txq_mem(struct iwl_priv *priv)
{
	kfree(priv->txq);
	priv->txq = NULL;
}
EXPORT_SYMBOL(iwl_free_txq_mem);

#ifdef CONFIG_IWLWIFI_DEBUGFS

#define IWL_TRAFFIC_DUMP_SIZE	(IWL_TRAFFIC_ENTRY_SIZE * IWL_TRAFFIC_ENTRIES)

void iwl_reset_traffic_log(struct iwl_priv *priv)
{
	priv->tx_traffic_idx = 0;
	priv->rx_traffic_idx = 0;
	if (priv->tx_traffic)
		memset(priv->tx_traffic, 0, IWL_TRAFFIC_DUMP_SIZE);
	if (priv->rx_traffic)
		memset(priv->rx_traffic, 0, IWL_TRAFFIC_DUMP_SIZE);
}

int iwl_alloc_traffic_mem(struct iwl_priv *priv)
{
	u32 traffic_size = IWL_TRAFFIC_DUMP_SIZE;

	if (iwl_debug_level & IWL_DL_TX) {
		if (!priv->tx_traffic) {
			priv->tx_traffic =
				kzalloc(traffic_size, GFP_KERNEL);
			if (!priv->tx_traffic)
				return -ENOMEM;
		}
	}
	if (iwl_debug_level & IWL_DL_RX) {
		if (!priv->rx_traffic) {
			priv->rx_traffic =
				kzalloc(traffic_size, GFP_KERNEL);
			if (!priv->rx_traffic)
				return -ENOMEM;
		}
	}
	iwl_reset_traffic_log(priv);
	return 0;
}
EXPORT_SYMBOL(iwl_alloc_traffic_mem);

void iwl_free_traffic_mem(struct iwl_priv *priv)
{
	kfree(priv->tx_traffic);
	priv->tx_traffic = NULL;

	kfree(priv->rx_traffic);
	priv->rx_traffic = NULL;
}
EXPORT_SYMBOL(iwl_free_traffic_mem);

void iwl_dbg_log_tx_data_frame(struct iwl_priv *priv,
		      u16 length, struct ieee80211_hdr *header)
{
	__le16 fc;
	u16 len;

	if (likely(!(iwl_debug_level & IWL_DL_TX)))
		return;

	if (!priv->tx_traffic)
		return;

	fc = header->frame_control;
	if (ieee80211_is_data(fc)) {
		len = (length > IWL_TRAFFIC_ENTRY_SIZE)
		       ? IWL_TRAFFIC_ENTRY_SIZE : length;
		memcpy((priv->tx_traffic +
		       (priv->tx_traffic_idx * IWL_TRAFFIC_ENTRY_SIZE)),
		       header, len);
		priv->tx_traffic_idx =
			(priv->tx_traffic_idx + 1) % IWL_TRAFFIC_ENTRIES;
	}
}
EXPORT_SYMBOL(iwl_dbg_log_tx_data_frame);

void iwl_dbg_log_rx_data_frame(struct iwl_priv *priv,
		      u16 length, struct ieee80211_hdr *header)
{
	__le16 fc;
	u16 len;

	if (likely(!(iwl_debug_level & IWL_DL_RX)))
		return;

	if (!priv->rx_traffic)
		return;

	fc = header->frame_control;
	if (ieee80211_is_data(fc)) {
		len = (length > IWL_TRAFFIC_ENTRY_SIZE)
		       ? IWL_TRAFFIC_ENTRY_SIZE : length;
		memcpy((priv->rx_traffic +
		       (priv->rx_traffic_idx * IWL_TRAFFIC_ENTRY_SIZE)),
		       header, len);
		priv->rx_traffic_idx =
			(priv->rx_traffic_idx + 1) % IWL_TRAFFIC_ENTRIES;
	}
}
EXPORT_SYMBOL(iwl_dbg_log_rx_data_frame);

const char *get_mgmt_string(int cmd)
{
	switch (cmd) {
		IWL_CMD(MANAGEMENT_ASSOC_REQ);
		IWL_CMD(MANAGEMENT_ASSOC_RESP);
		IWL_CMD(MANAGEMENT_REASSOC_REQ);
		IWL_CMD(MANAGEMENT_REASSOC_RESP);
		IWL_CMD(MANAGEMENT_PROBE_REQ);
		IWL_CMD(MANAGEMENT_PROBE_RESP);
		IWL_CMD(MANAGEMENT_BEACON);
		IWL_CMD(MANAGEMENT_ATIM);
		IWL_CMD(MANAGEMENT_DISASSOC);
		IWL_CMD(MANAGEMENT_AUTH);
		IWL_CMD(MANAGEMENT_DEAUTH);
		IWL_CMD(MANAGEMENT_ACTION);
	default:
		return "UNKNOWN";

	}
}

const char *get_ctrl_string(int cmd)
{
	switch (cmd) {
		IWL_CMD(CONTROL_BACK_REQ);
		IWL_CMD(CONTROL_BACK);
		IWL_CMD(CONTROL_PSPOLL);
		IWL_CMD(CONTROL_RTS);
		IWL_CMD(CONTROL_CTS);
		IWL_CMD(CONTROL_ACK);
		IWL_CMD(CONTROL_CFEND);
		IWL_CMD(CONTROL_CFENDACK);
	default:
		return "UNKNOWN";

	}
}

void iwl_clear_traffic_stats(struct iwl_priv *priv)
{
	memset(&priv->tx_stats, 0, sizeof(struct traffic_stats));
	memset(&priv->rx_stats, 0, sizeof(struct traffic_stats));
	priv->led_tpt = 0;
}

/*
 * if CONFIG_IWLWIFI_DEBUGFS defined, iwl_update_stats function will
 * record all the MGMT, CTRL and DATA pkt for both TX and Rx pass.
 * Use debugFs to display the rx/rx_statistics
 * if CONFIG_IWLWIFI_DEBUGFS not being defined, then no MGMT and CTRL
 * information will be recorded, but DATA pkt still will be recorded
 * for the reason of iwl_led.c need to control the led blinking based on
 * number of tx and rx data.
 *
 */
void iwl_update_stats(struct iwl_priv *priv, bool is_tx, __le16 fc, u16 len)
{
	struct traffic_stats	*stats;

	if (is_tx)
		stats = &priv->tx_stats;
	else
		stats = &priv->rx_stats;

	if (ieee80211_is_mgmt(fc)) {
		switch (fc & cpu_to_le16(IEEE80211_FCTL_STYPE)) {
		case cpu_to_le16(IEEE80211_STYPE_ASSOC_REQ):
			stats->mgmt[MANAGEMENT_ASSOC_REQ]++;
			break;
		case cpu_to_le16(IEEE80211_STYPE_ASSOC_RESP):
			stats->mgmt[MANAGEMENT_ASSOC_RESP]++;
			break;
		case cpu_to_le16(IEEE80211_STYPE_REASSOC_REQ):
			stats->mgmt[MANAGEMENT_REASSOC_REQ]++;
			break;
		case cpu_to_le16(IEEE80211_STYPE_REASSOC_RESP):
			stats->mgmt[MANAGEMENT_REASSOC_RESP]++;
			break;
		case cpu_to_le16(IEEE80211_STYPE_PROBE_REQ):
			stats->mgmt[MANAGEMENT_PROBE_REQ]++;
			break;
		case cpu_to_le16(IEEE80211_STYPE_PROBE_RESP):
			stats->mgmt[MANAGEMENT_PROBE_RESP]++;
			break;
		case cpu_to_le16(IEEE80211_STYPE_BEACON):
			stats->mgmt[MANAGEMENT_BEACON]++;
			break;
		case cpu_to_le16(IEEE80211_STYPE_ATIM):
			stats->mgmt[MANAGEMENT_ATIM]++;
			break;
		case cpu_to_le16(IEEE80211_STYPE_DISASSOC):
			stats->mgmt[MANAGEMENT_DISASSOC]++;
			break;
		case cpu_to_le16(IEEE80211_STYPE_AUTH):
			stats->mgmt[MANAGEMENT_AUTH]++;
			break;
		case cpu_to_le16(IEEE80211_STYPE_DEAUTH):
			stats->mgmt[MANAGEMENT_DEAUTH]++;
			break;
		case cpu_to_le16(IEEE80211_STYPE_ACTION):
			stats->mgmt[MANAGEMENT_ACTION]++;
			break;
		}
	} else if (ieee80211_is_ctl(fc)) {
		switch (fc & cpu_to_le16(IEEE80211_FCTL_STYPE)) {
		case cpu_to_le16(IEEE80211_STYPE_BACK_REQ):
			stats->ctrl[CONTROL_BACK_REQ]++;
			break;
		case cpu_to_le16(IEEE80211_STYPE_BACK):
			stats->ctrl[CONTROL_BACK]++;
			break;
		case cpu_to_le16(IEEE80211_STYPE_PSPOLL):
			stats->ctrl[CONTROL_PSPOLL]++;
			break;
		case cpu_to_le16(IEEE80211_STYPE_RTS):
			stats->ctrl[CONTROL_RTS]++;
			break;
		case cpu_to_le16(IEEE80211_STYPE_CTS):
			stats->ctrl[CONTROL_CTS]++;
			break;
		case cpu_to_le16(IEEE80211_STYPE_ACK):
			stats->ctrl[CONTROL_ACK]++;
			break;
		case cpu_to_le16(IEEE80211_STYPE_CFEND):
			stats->ctrl[CONTROL_CFEND]++;
			break;
		case cpu_to_le16(IEEE80211_STYPE_CFENDACK):
			stats->ctrl[CONTROL_CFENDACK]++;
			break;
		}
	} else {
		/* data */
		stats->data_cnt++;
		stats->data_bytes += len;
	}
	iwl_leds_background(priv);
}
EXPORT_SYMBOL(iwl_update_stats);
#endif

static const char *get_csr_string(int cmd)
{
	switch (cmd) {
		IWL_CMD(CSR_HW_IF_CONFIG_REG);
		IWL_CMD(CSR_INT_COALESCING);
		IWL_CMD(CSR_INT);
		IWL_CMD(CSR_INT_MASK);
		IWL_CMD(CSR_FH_INT_STATUS);
		IWL_CMD(CSR_GPIO_IN);
		IWL_CMD(CSR_RESET);
		IWL_CMD(CSR_GP_CNTRL);
		IWL_CMD(CSR_HW_REV);
		IWL_CMD(CSR_EEPROM_REG);
		IWL_CMD(CSR_EEPROM_GP);
		IWL_CMD(CSR_OTP_GP_REG);
		IWL_CMD(CSR_GIO_REG);
		IWL_CMD(CSR_GP_UCODE_REG);
		IWL_CMD(CSR_GP_DRIVER_REG);
		IWL_CMD(CSR_UCODE_DRV_GP1);
		IWL_CMD(CSR_UCODE_DRV_GP2);
		IWL_CMD(CSR_LED_REG);
		IWL_CMD(CSR_DRAM_INT_TBL_REG);
		IWL_CMD(CSR_GIO_CHICKEN_BITS);
		IWL_CMD(CSR_ANA_PLL_CFG);
		IWL_CMD(CSR_HW_REV_WA_REG);
		IWL_CMD(CSR_DBG_HPET_MEM_REG);
	default:
		return "UNKNOWN";

	}
}

void iwl_dump_csr(struct iwl_priv *priv)
{
	int i;
	u32 csr_tbl[] = {
		CSR_HW_IF_CONFIG_REG,
		CSR_INT_COALESCING,
		CSR_INT,
		CSR_INT_MASK,
		CSR_FH_INT_STATUS,
		CSR_GPIO_IN,
		CSR_RESET,
		CSR_GP_CNTRL,
		CSR_HW_REV,
		CSR_EEPROM_REG,
		CSR_EEPROM_GP,
		CSR_OTP_GP_REG,
		CSR_GIO_REG,
		CSR_GP_UCODE_REG,
		CSR_GP_DRIVER_REG,
		CSR_UCODE_DRV_GP1,
		CSR_UCODE_DRV_GP2,
		CSR_LED_REG,
		CSR_DRAM_INT_TBL_REG,
		CSR_GIO_CHICKEN_BITS,
		CSR_ANA_PLL_CFG,
		CSR_HW_REV_WA_REG,
		CSR_DBG_HPET_MEM_REG
	};
	IWL_ERR(priv, "CSR values:\n");
	IWL_ERR(priv, "(2nd byte of CSR_INT_COALESCING is "
		"CSR_INT_PERIODIC_REG)\n");
	for (i = 0; i <  ARRAY_SIZE(csr_tbl); i++) {
		IWL_ERR(priv, "  %25s: 0X%08x\n",
			get_csr_string(csr_tbl[i]),
			iwl_read32(priv, csr_tbl[i]));
	}
}
EXPORT_SYMBOL(iwl_dump_csr);

static const char *get_fh_string(int cmd)
{
	switch (cmd) {
		IWL_CMD(FH_RSCSR_CHNL0_STTS_WPTR_REG);
		IWL_CMD(FH_RSCSR_CHNL0_RBDCB_BASE_REG);
		IWL_CMD(FH_RSCSR_CHNL0_WPTR);
		IWL_CMD(FH_MEM_RCSR_CHNL0_CONFIG_REG);
		IWL_CMD(FH_MEM_RSSR_SHARED_CTRL_REG);
		IWL_CMD(FH_MEM_RSSR_RX_STATUS_REG);
		IWL_CMD(FH_MEM_RSSR_RX_ENABLE_ERR_IRQ2DRV);
		IWL_CMD(FH_TSSR_TX_STATUS_REG);
		IWL_CMD(FH_TSSR_TX_ERROR_REG);
	default:
		return "UNKNOWN";

	}
}

int iwl_dump_fh(struct iwl_priv *priv, char **buf, bool display)
{
	int i;
#ifdef CONFIG_IWLWIFI_DEBUG
	int pos = 0;
	size_t bufsz = 0;
#endif
	u32 fh_tbl[] = {
		FH_RSCSR_CHNL0_STTS_WPTR_REG,
		FH_RSCSR_CHNL0_RBDCB_BASE_REG,
		FH_RSCSR_CHNL0_WPTR,
		FH_MEM_RCSR_CHNL0_CONFIG_REG,
		FH_MEM_RSSR_SHARED_CTRL_REG,
		FH_MEM_RSSR_RX_STATUS_REG,
		FH_MEM_RSSR_RX_ENABLE_ERR_IRQ2DRV,
		FH_TSSR_TX_STATUS_REG,
		FH_TSSR_TX_ERROR_REG
	};
#ifdef CONFIG_IWLWIFI_DEBUG
	if (display) {
		bufsz = ARRAY_SIZE(fh_tbl) * 48 + 40;
		*buf = kmalloc(bufsz, GFP_KERNEL);
		if (!*buf)
			return -ENOMEM;
		pos += scnprintf(*buf + pos, bufsz - pos,
				"FH register values:\n");
		for (i = 0; i < ARRAY_SIZE(fh_tbl); i++) {
			pos += scnprintf(*buf + pos, bufsz - pos,
				"  %34s: 0X%08x\n",
				get_fh_string(fh_tbl[i]),
				iwl_read_direct32(priv, fh_tbl[i]));
		}
		return pos;
	}
#endif
	IWL_ERR(priv, "FH register values:\n");
	for (i = 0; i <  ARRAY_SIZE(fh_tbl); i++) {
		IWL_ERR(priv, "  %34s: 0X%08x\n",
			get_fh_string(fh_tbl[i]),
			iwl_read_direct32(priv, fh_tbl[i]));
	}
	return 0;
}
EXPORT_SYMBOL(iwl_dump_fh);

static void iwl_force_rf_reset(struct iwl_priv *priv)
{
	if (test_bit(STATUS_EXIT_PENDING, &priv->status))
		return;

	if (!iwl_is_associated(priv)) {
		IWL_DEBUG_SCAN(priv, "force reset rejected: not associated\n");
		return;
	}
	/*
	 * There is no easy and better way to force reset the radio,
	 * the only known method is switching channel which will force to
	 * reset and tune the radio.
	 * Use internal short scan (single channel) operation to should
	 * achieve this objective.
	 * Driver should reset the radio when number of consecutive missed
	 * beacon, or any other uCode error condition detected.
	 */
	IWL_DEBUG_INFO(priv, "perform radio reset.\n");
	iwl_internal_short_hw_scan(priv);
}


int iwl_force_reset(struct iwl_priv *priv, int mode, bool external)
{
	struct iwl_force_reset *force_reset;

	if (test_bit(STATUS_EXIT_PENDING, &priv->status))
		return -EINVAL;

	if (mode >= IWL_MAX_FORCE_RESET) {
		IWL_DEBUG_INFO(priv, "invalid reset request.\n");
		return -EINVAL;
	}
	force_reset = &priv->force_reset[mode];
	force_reset->reset_request_count++;
	if (!external) {
		if (force_reset->last_force_reset_jiffies &&
		    time_after(force_reset->last_force_reset_jiffies +
		    force_reset->reset_duration, jiffies)) {
			IWL_DEBUG_INFO(priv, "force reset rejected\n");
			force_reset->reset_reject_count++;
			return -EAGAIN;
		}
	}
	force_reset->reset_success_count++;
	force_reset->last_force_reset_jiffies = jiffies;
	IWL_DEBUG_INFO(priv, "perform force reset (%d)\n", mode);
	switch (mode) {
	case IWL_RF_RESET:
		iwl_force_rf_reset(priv);
		break;
	case IWL_FW_RESET:
		/*
		 * if the request is from external(ex: debugfs),
		 * then always perform the request in regardless the module
		 * parameter setting
		 * if the request is from internal (uCode error or driver
		 * detect failure), then fw_restart module parameter
		 * need to be check before performing firmware reload
		 */
		if (!external && !priv->cfg->mod_params->restart_fw) {
			IWL_DEBUG_INFO(priv, "Cancel firmware reload based on "
				       "module parameter setting\n");
			break;
		}
		IWL_ERR(priv, "On demand firmware reload\n");
		/* Set the FW error flag -- cleared on iwl_down */
		set_bit(STATUS_FW_ERROR, &priv->status);
		wake_up_interruptible(&priv->wait_command_queue);
		/*
		 * Keep the restart process from trying to send host
		 * commands by clearing the INIT status bit
		 */
		clear_bit(STATUS_READY, &priv->status);
		queue_work(priv->workqueue, &priv->restart);
		break;
	}
	return 0;
}
EXPORT_SYMBOL(iwl_force_reset);

/**
 * iwl_bg_monitor_recover - Timer callback to check for stuck queue and recover
 *
 * During normal condition (no queue is stuck), the timer is continually set to
 * execute every monitor_recover_period milliseconds after the last timer
 * expired.  When the queue read_ptr is at the same place, the timer is
 * shorten to 100mSecs.  This is
 *      1) to reduce the chance that the read_ptr may wrap around (not stuck)
 *      2) to detect the stuck queues quicker before the station and AP can
 *      disassociate each other.
 *
 * This function monitors all the tx queues and recover from it if any
 * of the queues are stuck.
 * 1. It first check the cmd queue for stuck conditions.  If it is stuck,
 *      it will recover by resetting the firmware and return.
 * 2. Then, it checks for station association.  If it associates it will check
 *      other queues.  If any queue is stuck, it will recover by resetting
 *      the firmware.
 * Note: It the number of times the queue read_ptr to be at the same place to
 *      be MAX_REPEAT+1 in order to consider to be stuck.
 */
/*
 * The maximum number of times the read pointer of the tx queue at the
 * same place without considering to be stuck.
 */
#define MAX_REPEAT      (2)
static int iwl_check_stuck_queue(struct iwl_priv *priv, int cnt)
{
	struct iwl_tx_queue *txq;
	struct iwl_queue *q;

	txq = &priv->txq[cnt];
	q = &txq->q;
	/* queue is empty, skip */
	if (q->read_ptr != q->write_ptr) {
		if (q->read_ptr == q->last_read_ptr) {
			/* a queue has not been read from last time */
			if (q->repeat_same_read_ptr > MAX_REPEAT) {
				IWL_ERR(priv,
					"queue %d stuck %d time. Fw reload.\n",
					q->id, q->repeat_same_read_ptr);
				q->repeat_same_read_ptr = 0;
				iwl_force_reset(priv, IWL_FW_RESET, false);
			} else {
				q->repeat_same_read_ptr++;
				IWL_DEBUG_RADIO(priv,
						"queue %d, not read %d time\n",
						q->id,
						q->repeat_same_read_ptr);
				mod_timer(&priv->monitor_recover, jiffies +
					msecs_to_jiffies(IWL_ONE_HUNDRED_MSECS));
			}
			return 1;
		} else {
			q->last_read_ptr = q->read_ptr;
			q->repeat_same_read_ptr = 0;
		}
	}
	return 0;
}

void iwl_bg_monitor_recover(unsigned long data)
{
	struct iwl_priv *priv = (struct iwl_priv *)data;
	int cnt;

	if (test_bit(STATUS_EXIT_PENDING, &priv->status))
		return;

	/* monitor and check for stuck cmd queue */
	if (iwl_check_stuck_queue(priv, IWL_CMD_QUEUE_NUM))
		return;

	/* monitor and check for other stuck queues */
	if (iwl_is_associated(priv)) {
		for (cnt = 0; cnt < priv->hw_params.max_txq_num; cnt++) {
			/* skip as we already checked the command queue */
			if (cnt == IWL_CMD_QUEUE_NUM)
				continue;
			if (iwl_check_stuck_queue(priv, cnt))
				return;
		}
	}
	/*
	 * Reschedule the timer to occur in
	 * priv->cfg->monitor_recover_period
	 */
	mod_timer(&priv->monitor_recover,
		jiffies + msecs_to_jiffies(priv->cfg->monitor_recover_period));
}
EXPORT_SYMBOL(iwl_bg_monitor_recover);


/*
 * extended beacon time format
 * time in usec will be changed into a 32-bit value in extended:internal format
 * the extended part is the beacon counts
 * the internal part is the time in usec within one beacon interval
 */
u32 iwl_usecs_to_beacons(struct iwl_priv *priv, u32 usec, u32 beacon_interval)
{
	u32 quot;
	u32 rem;
	u32 interval = beacon_interval * TIME_UNIT;

	if (!interval || !usec)
		return 0;

	quot = (usec / interval) &
		(iwl_beacon_time_mask_high(priv,
		priv->hw_params.beacon_time_tsf_bits) >>
		priv->hw_params.beacon_time_tsf_bits);
	rem = (usec % interval) & iwl_beacon_time_mask_low(priv,
				   priv->hw_params.beacon_time_tsf_bits);

	return (quot << priv->hw_params.beacon_time_tsf_bits) + rem;
}
EXPORT_SYMBOL(iwl_usecs_to_beacons);

/* base is usually what we get from ucode with each received frame,
 * the same as HW timer counter counting down
 */
__le32 iwl_add_beacon_time(struct iwl_priv *priv, u32 base,
			   u32 addon, u32 beacon_interval)
{
	u32 base_low = base & iwl_beacon_time_mask_low(priv,
					priv->hw_params.beacon_time_tsf_bits);
	u32 addon_low = addon & iwl_beacon_time_mask_low(priv,
					priv->hw_params.beacon_time_tsf_bits);
	u32 interval = beacon_interval * TIME_UNIT;
	u32 res = (base & iwl_beacon_time_mask_high(priv,
				priv->hw_params.beacon_time_tsf_bits)) +
				(addon & iwl_beacon_time_mask_high(priv,
				priv->hw_params.beacon_time_tsf_bits));

	if (base_low > addon_low)
		res += base_low - addon_low;
	else if (base_low < addon_low) {
		res += interval + base_low - addon_low;
		res += (1 << priv->hw_params.beacon_time_tsf_bits);
	} else
		res += (1 << priv->hw_params.beacon_time_tsf_bits);

	return cpu_to_le32(res);
}
EXPORT_SYMBOL(iwl_add_beacon_time);

#ifdef CONFIG_PM

int iwl_pci_suspend(struct pci_dev *pdev, pm_message_t state)
{
	struct iwl_priv *priv = pci_get_drvdata(pdev);

	/*
	 * This function is called when system goes into suspend state
	 * mac80211 will call iwl_mac_stop() from the mac80211 suspend function
	 * first but since iwl_mac_stop() has no knowledge of who the caller is,
	 * it will not call apm_ops.stop() to stop the DMA operation.
	 * Calling apm_ops.stop here to make sure we stop the DMA.
	 */
	priv->cfg->ops->lib->apm_ops.stop(priv);

	pci_save_state(pdev);
	pci_disable_device(pdev);
	pci_set_power_state(pdev, PCI_D3hot);

	return 0;
}
EXPORT_SYMBOL(iwl_pci_suspend);

int iwl_pci_resume(struct pci_dev *pdev)
{
	struct iwl_priv *priv = pci_get_drvdata(pdev);
	int ret;
	bool hw_rfkill = false;

	/*
	 * We disable the RETRY_TIMEOUT register (0x41) to keep
	 * PCI Tx retries from interfering with C3 CPU state.
	 */
	pci_write_config_byte(pdev, PCI_CFG_RETRY_TIMEOUT, 0x00);

	pci_set_power_state(pdev, PCI_D0);
	ret = pci_enable_device(pdev);
	if (ret)
		return ret;
	pci_restore_state(pdev);
	iwl_enable_interrupts(priv);

	if (!(iwl_read32(priv, CSR_GP_CNTRL) &
				CSR_GP_CNTRL_REG_FLAG_HW_RF_KILL_SW))
		hw_rfkill = true;

	if (hw_rfkill)
		set_bit(STATUS_RF_KILL_HW, &priv->status);
	else
		clear_bit(STATUS_RF_KILL_HW, &priv->status);

	wiphy_rfkill_set_hw_state(priv->hw->wiphy, hw_rfkill);

	return 0;
}
EXPORT_SYMBOL(iwl_pci_resume);

#endif /* CONFIG_PM */<|MERGE_RESOLUTION|>--- conflicted
+++ resolved
@@ -1320,72 +1320,6 @@
 }
 EXPORT_SYMBOL(iwl_apm_init);
 
-
-<<<<<<< HEAD
-
-void iwl_configure_filter(struct ieee80211_hw *hw,
-			  unsigned int changed_flags,
-			  unsigned int *total_flags,
-			  u64 multicast)
-{
-	struct iwl_priv *priv = hw->priv;
-	__le32 filter_or = 0, filter_nand = 0;
-
-#define CHK(test, flag)	do { \
-	if (*total_flags & (test))		\
-		filter_or |= (flag);		\
-	else					\
-		filter_nand |= (flag);		\
-	} while (0)
-
-	IWL_DEBUG_MAC80211(priv, "Enter: changed: 0x%x, total: 0x%x\n",
-			changed_flags, *total_flags);
-
-	CHK(FIF_OTHER_BSS | FIF_PROMISC_IN_BSS, RXON_FILTER_PROMISC_MSK);
-	CHK(FIF_CONTROL, RXON_FILTER_CTL2HOST_MSK);
-	CHK(FIF_BCN_PRBRESP_PROMISC, RXON_FILTER_BCON_AWARE_MSK);
-
-#undef CHK
-
-	mutex_lock(&priv->mutex);
-
-	priv->staging_rxon.filter_flags &= ~filter_nand;
-	priv->staging_rxon.filter_flags |= filter_or;
-
-	iwlcore_commit_rxon(priv);
-
-	mutex_unlock(&priv->mutex);
-
-	/*
-	 * Receiving all multicast frames is always enabled by the
-	 * default flags setup in iwl_connection_init_rx_config()
-	 * since we currently do not support programming multicast
-	 * filters into the device.
-	 */
-	*total_flags &= FIF_OTHER_BSS | FIF_ALLMULTI | FIF_PROMISC_IN_BSS |
-			FIF_BCN_PRBRESP_PROMISC | FIF_CONTROL;
-}
-EXPORT_SYMBOL(iwl_configure_filter);
-=======
-int iwl_set_hw_params(struct iwl_priv *priv)
-{
-	priv->hw_params.max_rxq_size = RX_QUEUE_SIZE;
-	priv->hw_params.max_rxq_log = RX_QUEUE_SIZE_LOG;
-	if (priv->cfg->mod_params->amsdu_size_8K)
-		priv->hw_params.rx_page_order = get_order(IWL_RX_BUF_SIZE_8K);
-	else
-		priv->hw_params.rx_page_order = get_order(IWL_RX_BUF_SIZE_4K);
-
-	priv->hw_params.max_beacon_itrvl = IWL_MAX_UCODE_BEACON_INTERVAL;
-
-	if (priv->cfg->mod_params->disable_11n)
-		priv->cfg->sku &= ~IWL_SKU_N;
-
-	/* Device-specific setup */
-	return priv->cfg->ops->lib->set_hw_params(priv);
-}
-EXPORT_SYMBOL(iwl_set_hw_params);
->>>>>>> 6a017e04
 
 int iwl_set_tx_power(struct iwl_priv *priv, s8 tx_power, bool force)
 {
