/*
 * SMP support for R-Mobile / SH-Mobile - r8a7779 portion
 *
 * Copyright (C) 2011  Renesas Solutions Corp.
 * Copyright (C) 2011  Magnus Damm
 *
 * This program is free software; you can redistribute it and/or modify
 * it under the terms of the GNU General Public License as published by
 * the Free Software Foundation; version 2 of the License.
 *
 * This program is distributed in the hope that it will be useful,
 * but WITHOUT ANY WARRANTY; without even the implied warranty of
 * MERCHANTABILITY or FITNESS FOR A PARTICULAR PURPOSE.  See the
 * GNU General Public License for more details.
 *
 * You should have received a copy of the GNU General Public License
 * along with this program; if not, write to the Free Software
 * Foundation, Inc., 51 Franklin St, Fifth Floor, Boston, MA  02110-1301  USA
 */
#include <linux/kernel.h>
#include <linux/init.h>
#include <linux/smp.h>
#include <linux/spinlock.h>
#include <linux/io.h>
#include <linux/delay.h>
#include <mach/common.h>
#include <mach/r8a7779.h>
#include <asm/cacheflush.h>
#include <asm/smp_plat.h>
#include <asm/smp_scu.h>
#include <asm/smp_twd.h>

#define AVECR IOMEM(0xfe700040)
#define R8A7779_SCU_BASE 0xf0000000

static struct r8a7779_pm_ch r8a7779_ch_cpu1 = {
	.chan_offs = 0x40, /* PWRSR0 .. PWRER0 */
	.chan_bit = 1, /* ARM1 */
	.isr_bit = 1, /* ARM1 */
};

static struct r8a7779_pm_ch r8a7779_ch_cpu2 = {
	.chan_offs = 0x40, /* PWRSR0 .. PWRER0 */
	.chan_bit = 2, /* ARM2 */
	.isr_bit = 2, /* ARM2 */
};

static struct r8a7779_pm_ch r8a7779_ch_cpu3 = {
	.chan_offs = 0x40, /* PWRSR0 .. PWRER0 */
	.chan_bit = 3, /* ARM3 */
	.isr_bit = 3, /* ARM3 */
};

static struct r8a7779_pm_ch *r8a7779_ch_cpu[4] = {
	[1] = &r8a7779_ch_cpu1,
	[2] = &r8a7779_ch_cpu2,
	[3] = &r8a7779_ch_cpu3,
};

#ifdef CONFIG_HAVE_ARM_TWD
static DEFINE_TWD_LOCAL_TIMER(twd_local_timer, R8A7779_SCU_BASE + 0x600, 29);
void __init r8a7779_register_twd(void)
{
	twd_local_timer_register(&twd_local_timer);
}
#endif

static int r8a7779_platform_cpu_kill(unsigned int cpu)
{
	struct r8a7779_pm_ch *ch = NULL;
	int ret = -EIO;

	cpu = cpu_logical_map(cpu);

	if (cpu < ARRAY_SIZE(r8a7779_ch_cpu))
		ch = r8a7779_ch_cpu[cpu];

	if (ch)
		ret = r8a7779_sysc_power_down(ch);

	return ret ? ret : 1;
}

<<<<<<< HEAD
static void __cpuinit r8a7779_secondary_init(unsigned int cpu)
{
	gic_secondary_init(0);
}

=======
static int __maybe_unused r8a7779_cpu_kill(unsigned int cpu)
{
	int k;

	/* this function is running on another CPU than the offline target,
	 * here we need wait for shutdown code in platform_cpu_die() to
	 * finish before asking SoC-specific code to power off the CPU core.
	 */
	for (k = 0; k < 1000; k++) {
		if (shmobile_cpu_is_dead(cpu))
			return r8a7779_platform_cpu_kill(cpu);

		mdelay(1);
	}

	return 0;
}


>>>>>>> bc895b59
static int __cpuinit r8a7779_boot_secondary(unsigned int cpu, struct task_struct *idle)
{
	struct r8a7779_pm_ch *ch = NULL;
	int ret = -EIO;

	cpu = cpu_logical_map(cpu);

	if (cpu < ARRAY_SIZE(r8a7779_ch_cpu))
		ch = r8a7779_ch_cpu[cpu];

	if (ch)
		ret = r8a7779_sysc_power_up(ch);

	return ret;
}

static void __init r8a7779_smp_prepare_cpus(unsigned int max_cpus)
{
	scu_enable(shmobile_scu_base);

	/* Map the reset vector (in headsmp-scu.S) */
	__raw_writel(__pa(shmobile_secondary_vector_scu), AVECR);

	/* enable cache coherency on booting CPU */
	scu_power_mode(shmobile_scu_base, SCU_PM_NORMAL);

	r8a7779_pm_init();

	/* power off secondary CPUs */
	r8a7779_platform_cpu_kill(1);
	r8a7779_platform_cpu_kill(2);
	r8a7779_platform_cpu_kill(3);
}

static void __init r8a7779_smp_init_cpus(void)
{
	/* setup r8a7779 specific SCU base */
	shmobile_scu_base = IOMEM(R8A7779_SCU_BASE);

	shmobile_smp_init_cpus(scu_get_core_count(shmobile_scu_base));
}

#ifdef CONFIG_HOTPLUG_CPU
static int r8a7779_scu_psr_core_disabled(int cpu)
{
	unsigned long mask = 3 << (cpu * 8);

	if ((__raw_readl(shmobile_scu_base + 8) & mask) == mask)
		return 1;

	return 0;
}

static int r8a7779_cpu_kill(unsigned int cpu)
{
	int k;

	/* this function is running on another CPU than the offline target,
	 * here we need wait for shutdown code in platform_cpu_die() to
	 * finish before asking SoC-specific code to power off the CPU core.
	 */
	for (k = 0; k < 1000; k++) {
		if (r8a7779_scu_psr_core_disabled(cpu))
			return r8a7779_platform_cpu_kill(cpu);

		mdelay(1);
	}

	return 0;
}

static void r8a7779_cpu_die(unsigned int cpu)
{
	dsb();
	flush_cache_all();

	/* disable cache coherency */
	scu_power_mode(shmobile_scu_base, SCU_PM_POWEROFF);

	/* Endless loop until power off from r8a7779_cpu_kill() */
	while (1)
		cpu_do_idle();
}

static int r8a7779_cpu_disable(unsigned int cpu)
{
	/* only CPU1->3 have power domains, do not allow hotplug of CPU0 */
	return cpu == 0 ? -EPERM : 0;
}
#endif /* CONFIG_HOTPLUG_CPU */

struct smp_operations r8a7779_smp_ops  __initdata = {
	.smp_init_cpus		= r8a7779_smp_init_cpus,
	.smp_prepare_cpus	= r8a7779_smp_prepare_cpus,
	.smp_boot_secondary	= r8a7779_boot_secondary,
#ifdef CONFIG_HOTPLUG_CPU
	.cpu_kill		= r8a7779_cpu_kill,
	.cpu_die		= r8a7779_cpu_die,
	.cpu_disable		= r8a7779_cpu_disable,
#endif
};<|MERGE_RESOLUTION|>--- conflicted
+++ resolved
@@ -81,33 +81,6 @@
 	return ret ? ret : 1;
 }
 
-<<<<<<< HEAD
-static void __cpuinit r8a7779_secondary_init(unsigned int cpu)
-{
-	gic_secondary_init(0);
-}
-
-=======
-static int __maybe_unused r8a7779_cpu_kill(unsigned int cpu)
-{
-	int k;
-
-	/* this function is running on another CPU than the offline target,
-	 * here we need wait for shutdown code in platform_cpu_die() to
-	 * finish before asking SoC-specific code to power off the CPU core.
-	 */
-	for (k = 0; k < 1000; k++) {
-		if (shmobile_cpu_is_dead(cpu))
-			return r8a7779_platform_cpu_kill(cpu);
-
-		mdelay(1);
-	}
-
-	return 0;
-}
-
-
->>>>>>> bc895b59
 static int __cpuinit r8a7779_boot_secondary(unsigned int cpu, struct task_struct *idle)
 {
 	struct r8a7779_pm_ch *ch = NULL;
