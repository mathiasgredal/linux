/* SPDX-License-Identifier: GPL-2.0-or-later */
/* memcontrol.h - Memory Controller
 *
 * Copyright IBM Corporation, 2007
 * Author Balbir Singh <balbir@linux.vnet.ibm.com>
 *
 * Copyright 2007 OpenVZ SWsoft Inc
 * Author: Pavel Emelianov <xemul@openvz.org>
 */

#ifndef _LINUX_MEMCONTROL_H
#define _LINUX_MEMCONTROL_H
#include <linux/cgroup.h>
#include <linux/vm_event_item.h>
#include <linux/hardirq.h>
#include <linux/jump_label.h>
#include <linux/page_counter.h>
#include <linux/vmpressure.h>
#include <linux/eventfd.h>
#include <linux/mm.h>
#include <linux/vmstat.h>
#include <linux/writeback.h>
#include <linux/page-flags.h>

struct mem_cgroup;
struct obj_cgroup;
struct page;
struct mm_struct;
struct kmem_cache;

/* Cgroup-specific page state, on top of universal node page state */
enum memcg_stat_item {
	MEMCG_SWAP = NR_VM_NODE_STAT_ITEMS,
	MEMCG_SOCK,
	MEMCG_PERCPU_B,
	MEMCG_NR_STAT,
};

enum memcg_memory_event {
	MEMCG_LOW,
	MEMCG_HIGH,
	MEMCG_MAX,
	MEMCG_OOM,
	MEMCG_OOM_KILL,
	MEMCG_SWAP_HIGH,
	MEMCG_SWAP_MAX,
	MEMCG_SWAP_FAIL,
	MEMCG_NR_MEMORY_EVENTS,
};

struct mem_cgroup_reclaim_cookie {
	pg_data_t *pgdat;
	unsigned int generation;
};

#ifdef CONFIG_MEMCG

#define MEM_CGROUP_ID_SHIFT	16
#define MEM_CGROUP_ID_MAX	USHRT_MAX

struct mem_cgroup_id {
	int id;
	refcount_t ref;
};

/*
 * Per memcg event counter is incremented at every pagein/pageout. With THP,
 * it will be incremented by the number of pages. This counter is used
 * to trigger some periodic events. This is straightforward and better
 * than using jiffies etc. to handle periodic memcg event.
 */
enum mem_cgroup_events_target {
	MEM_CGROUP_TARGET_THRESH,
	MEM_CGROUP_TARGET_SOFTLIMIT,
	MEM_CGROUP_NTARGETS,
};

struct memcg_vmstats_percpu {
	/* Local (CPU and cgroup) page state & events */
	long			state[MEMCG_NR_STAT];
	unsigned long		events[NR_VM_EVENT_ITEMS];

	/* Delta calculation for lockless upward propagation */
	long			state_prev[MEMCG_NR_STAT];
	unsigned long		events_prev[NR_VM_EVENT_ITEMS];

	/* Cgroup1: threshold notifications & softlimit tree updates */
	unsigned long		nr_page_events;
	unsigned long		targets[MEM_CGROUP_NTARGETS];
};

struct memcg_vmstats {
	/* Aggregated (CPU and subtree) page state & events */
	long			state[MEMCG_NR_STAT];
	unsigned long		events[NR_VM_EVENT_ITEMS];

	/* Pending child counts during tree propagation */
	long			state_pending[MEMCG_NR_STAT];
	unsigned long		events_pending[NR_VM_EVENT_ITEMS];
};

struct mem_cgroup_reclaim_iter {
	struct mem_cgroup *position;
	/* scan generation, increased every round-trip */
	unsigned int generation;
};

struct lruvec_stat {
	long count[NR_VM_NODE_STAT_ITEMS];
};

struct batched_lruvec_stat {
	s32 count[NR_VM_NODE_STAT_ITEMS];
};

/*
 * Bitmap and deferred work of shrinker::id corresponding to memcg-aware
 * shrinkers, which have elements charged to this memcg.
 */
struct shrinker_info {
	struct rcu_head rcu;
	atomic_long_t *nr_deferred;
	unsigned long *map;
};

/*
 * per-node information in memory controller.
 */
struct mem_cgroup_per_node {
	struct lruvec		lruvec;

	/*
	 * Legacy local VM stats. This should be struct lruvec_stat and
	 * cannot be optimized to struct batched_lruvec_stat. Because
	 * the threshold of the lruvec_stat_cpu can be as big as
	 * MEMCG_CHARGE_BATCH * PAGE_SIZE. It can fit into s32. But this
	 * filed has no upper limit.
	 */
	struct lruvec_stat __percpu *lruvec_stat_local;

	/* Subtree VM stats (batched updates) */
	struct batched_lruvec_stat __percpu *lruvec_stat_cpu;
	atomic_long_t		lruvec_stat[NR_VM_NODE_STAT_ITEMS];

	unsigned long		lru_zone_size[MAX_NR_ZONES][NR_LRU_LISTS];

	struct mem_cgroup_reclaim_iter	iter;

	struct shrinker_info __rcu	*shrinker_info;

	struct rb_node		tree_node;	/* RB tree node */
	unsigned long		usage_in_excess;/* Set to the value by which */
						/* the soft limit is exceeded*/
	bool			on_tree;
	struct mem_cgroup	*memcg;		/* Back pointer, we cannot */
						/* use container_of	   */
};

struct mem_cgroup_threshold {
	struct eventfd_ctx *eventfd;
	unsigned long threshold;
};

/* For threshold */
struct mem_cgroup_threshold_ary {
	/* An array index points to threshold just below or equal to usage. */
	int current_threshold;
	/* Size of entries[] */
	unsigned int size;
	/* Array of thresholds */
	struct mem_cgroup_threshold entries[];
};

struct mem_cgroup_thresholds {
	/* Primary thresholds array */
	struct mem_cgroup_threshold_ary *primary;
	/*
	 * Spare threshold array.
	 * This is needed to make mem_cgroup_unregister_event() "never fail".
	 * It must be able to store at least primary->size - 1 entries.
	 */
	struct mem_cgroup_threshold_ary *spare;
};

enum memcg_kmem_state {
	KMEM_NONE,
	KMEM_ALLOCATED,
	KMEM_ONLINE,
};

#if defined(CONFIG_SMP)
struct memcg_padding {
	char x[0];
} ____cacheline_internodealigned_in_smp;
#define MEMCG_PADDING(name)      struct memcg_padding name
#else
#define MEMCG_PADDING(name)
#endif

/*
 * Remember four most recent foreign writebacks with dirty pages in this
 * cgroup.  Inode sharing is expected to be uncommon and, even if we miss
 * one in a given round, we're likely to catch it later if it keeps
 * foreign-dirtying, so a fairly low count should be enough.
 *
 * See mem_cgroup_track_foreign_dirty_slowpath() for details.
 */
#define MEMCG_CGWB_FRN_CNT	4

struct memcg_cgwb_frn {
	u64 bdi_id;			/* bdi->id of the foreign inode */
	int memcg_id;			/* memcg->css.id of foreign inode */
	u64 at;				/* jiffies_64 at the time of dirtying */
	struct wb_completion done;	/* tracks in-flight foreign writebacks */
};

/*
 * Bucket for arbitrarily byte-sized objects charged to a memory
 * cgroup. The bucket can be reparented in one piece when the cgroup
 * is destroyed, without having to round up the individual references
 * of all live memory objects in the wild.
 */
struct obj_cgroup {
	struct percpu_ref refcnt;
	struct mem_cgroup *memcg;
	atomic_t nr_charged_bytes;
	union {
		struct list_head list;
		struct rcu_head rcu;
	};
};

/*
 * The memory controller data structure. The memory controller controls both
 * page cache and RSS per cgroup. We would eventually like to provide
 * statistics based on the statistics developed by Rik Van Riel for clock-pro,
 * to help the administrator determine what knobs to tune.
 */
struct mem_cgroup {
	struct cgroup_subsys_state css;

	/* Private memcg ID. Used to ID objects that outlive the cgroup */
	struct mem_cgroup_id id;

	/* Accounted resources */
	struct page_counter memory;		/* Both v1 & v2 */

	union {
		struct page_counter swap;	/* v2 only */
		struct page_counter memsw;	/* v1 only */
	};

	/* Legacy consumer-oriented counters */
	struct page_counter kmem;		/* v1 only */
	struct page_counter tcpmem;		/* v1 only */

	/* Range enforcement for interrupt charges */
	struct work_struct high_work;

	unsigned long soft_limit;

	/* vmpressure notifications */
	struct vmpressure vmpressure;

	/*
	 * Should the OOM killer kill all belonging tasks, had it kill one?
	 */
	bool oom_group;

	/* protected by memcg_oom_lock */
	bool		oom_lock;
	int		under_oom;

	int	swappiness;
	/* OOM-Killer disable */
	int		oom_kill_disable;

	/* memory.events and memory.events.local */
	struct cgroup_file events_file;
	struct cgroup_file events_local_file;

	/* handle for "memory.swap.events" */
	struct cgroup_file swap_events_file;

	/* protect arrays of thresholds */
	struct mutex thresholds_lock;

	/* thresholds for memory usage. RCU-protected */
	struct mem_cgroup_thresholds thresholds;

	/* thresholds for mem+swap usage. RCU-protected */
	struct mem_cgroup_thresholds memsw_thresholds;

	/* For oom notifier event fd */
	struct list_head oom_notify;

	/*
	 * Should we move charges of a task when a task is moved into this
	 * mem_cgroup ? And what type of charges should we move ?
	 */
	unsigned long move_charge_at_immigrate;
	/* taken only while moving_account > 0 */
	spinlock_t		move_lock;
	unsigned long		move_lock_flags;

	MEMCG_PADDING(_pad1_);

	/* memory.stat */
	struct memcg_vmstats	vmstats;

	/* memory.events */
	atomic_long_t		memory_events[MEMCG_NR_MEMORY_EVENTS];
	atomic_long_t		memory_events_local[MEMCG_NR_MEMORY_EVENTS];

	unsigned long		socket_pressure;

	/* Legacy tcp memory accounting */
	bool			tcpmem_active;
	int			tcpmem_pressure;

#ifdef CONFIG_MEMCG_KMEM
	int kmemcg_id;
	enum memcg_kmem_state kmem_state;
	struct obj_cgroup __rcu *objcg;
	struct list_head objcg_list; /* list of inherited objcgs */
#endif

	MEMCG_PADDING(_pad2_);

	/*
	 * set > 0 if pages under this cgroup are moving to other cgroup.
	 */
	atomic_t		moving_account;
	struct task_struct	*move_lock_task;

	struct memcg_vmstats_percpu __percpu *vmstats_percpu;

#ifdef CONFIG_CGROUP_WRITEBACK
	struct list_head cgwb_list;
	struct wb_domain cgwb_domain;
	struct memcg_cgwb_frn cgwb_frn[MEMCG_CGWB_FRN_CNT];
#endif

	/* List of events which userspace want to receive */
	struct list_head event_list;
	spinlock_t event_list_lock;

#ifdef CONFIG_TRANSPARENT_HUGEPAGE
	struct deferred_split deferred_split_queue;
#endif

	struct mem_cgroup_per_node *nodeinfo[];
};

/*
 * size of first charge trial. "32" comes from vmscan.c's magic value.
 * TODO: maybe necessary to use big numbers in big irons.
 */
#define MEMCG_CHARGE_BATCH 32U

extern struct mem_cgroup *root_mem_cgroup;

enum page_memcg_data_flags {
	/* page->memcg_data is a pointer to an objcgs vector */
	MEMCG_DATA_OBJCGS = (1UL << 0),
	/* page has been accounted as a non-slab kernel page */
	MEMCG_DATA_KMEM = (1UL << 1),
	/* the next bit after the last actual flag */
	__NR_MEMCG_DATA_FLAGS  = (1UL << 2),
};

#define MEMCG_DATA_FLAGS_MASK (__NR_MEMCG_DATA_FLAGS - 1)

static inline bool PageMemcgKmem(struct page *page);

/*
 * After the initialization objcg->memcg is always pointing at
 * a valid memcg, but can be atomically swapped to the parent memcg.
 *
 * The caller must ensure that the returned memcg won't be released:
 * e.g. acquire the rcu_read_lock or css_set_lock.
 */
static inline struct mem_cgroup *obj_cgroup_memcg(struct obj_cgroup *objcg)
{
	return READ_ONCE(objcg->memcg);
}

/*
 * __page_memcg - get the memory cgroup associated with a non-kmem page
 * @page: a pointer to the page struct
 *
 * Returns a pointer to the memory cgroup associated with the page,
 * or NULL. This function assumes that the page is known to have a
 * proper memory cgroup pointer. It's not safe to call this function
 * against some type of pages, e.g. slab pages or ex-slab pages or
 * kmem pages.
 */
static inline struct mem_cgroup *__page_memcg(struct page *page)
{
	unsigned long memcg_data = page->memcg_data;

	VM_BUG_ON_PAGE(PageSlab(page), page);
	VM_BUG_ON_PAGE(memcg_data & MEMCG_DATA_OBJCGS, page);
	VM_BUG_ON_PAGE(memcg_data & MEMCG_DATA_KMEM, page);

	return (struct mem_cgroup *)(memcg_data & ~MEMCG_DATA_FLAGS_MASK);
}

/*
 * __page_objcg - get the object cgroup associated with a kmem page
 * @page: a pointer to the page struct
 *
 * Returns a pointer to the object cgroup associated with the page,
 * or NULL. This function assumes that the page is known to have a
 * proper object cgroup pointer. It's not safe to call this function
 * against some type of pages, e.g. slab pages or ex-slab pages or
 * LRU pages.
 */
static inline struct obj_cgroup *__page_objcg(struct page *page)
{
	unsigned long memcg_data = page->memcg_data;

	VM_BUG_ON_PAGE(PageSlab(page), page);
	VM_BUG_ON_PAGE(memcg_data & MEMCG_DATA_OBJCGS, page);
	VM_BUG_ON_PAGE(!(memcg_data & MEMCG_DATA_KMEM), page);

	return (struct obj_cgroup *)(memcg_data & ~MEMCG_DATA_FLAGS_MASK);
}

/*
 * page_memcg - get the memory cgroup associated with a page
 * @page: a pointer to the page struct
 *
 * Returns a pointer to the memory cgroup associated with the page,
 * or NULL. This function assumes that the page is known to have a
 * proper memory cgroup pointer. It's not safe to call this function
 * against some type of pages, e.g. slab pages or ex-slab pages.
 *
 * For a non-kmem page any of the following ensures page and memcg binding
 * stability:
 *
 * - the page lock
 * - LRU isolation
 * - lock_page_memcg()
 * - exclusive reference
 *
 * For a kmem page a caller should hold an rcu read lock to protect memcg
 * associated with a kmem page from being released.
 */
static inline struct mem_cgroup *page_memcg(struct page *page)
{
	if (PageMemcgKmem(page))
		return obj_cgroup_memcg(__page_objcg(page));
	else
		return __page_memcg(page);
}

/*
 * page_memcg_rcu - locklessly get the memory cgroup associated with a page
 * @page: a pointer to the page struct
 *
 * Returns a pointer to the memory cgroup associated with the page,
 * or NULL. This function assumes that the page is known to have a
 * proper memory cgroup pointer. It's not safe to call this function
 * against some type of pages, e.g. slab pages or ex-slab pages.
 */
static inline struct mem_cgroup *page_memcg_rcu(struct page *page)
{
	unsigned long memcg_data = READ_ONCE(page->memcg_data);

	VM_BUG_ON_PAGE(PageSlab(page), page);
	WARN_ON_ONCE(!rcu_read_lock_held());

	if (memcg_data & MEMCG_DATA_KMEM) {
		struct obj_cgroup *objcg;

		objcg = (void *)(memcg_data & ~MEMCG_DATA_FLAGS_MASK);
		return obj_cgroup_memcg(objcg);
	}

	return (struct mem_cgroup *)(memcg_data & ~MEMCG_DATA_FLAGS_MASK);
}

/*
 * page_memcg_check - get the memory cgroup associated with a page
 * @page: a pointer to the page struct
 *
 * Returns a pointer to the memory cgroup associated with the page,
 * or NULL. This function unlike page_memcg() can take any page
 * as an argument. It has to be used in cases when it's not known if a page
 * has an associated memory cgroup pointer or an object cgroups vector or
 * an object cgroup.
 *
 * For a non-kmem page any of the following ensures page and memcg binding
 * stability:
 *
 * - the page lock
 * - LRU isolation
 * - lock_page_memcg()
 * - exclusive reference
 *
 * For a kmem page a caller should hold an rcu read lock to protect memcg
 * associated with a kmem page from being released.
 */
static inline struct mem_cgroup *page_memcg_check(struct page *page)
{
	/*
	 * Because page->memcg_data might be changed asynchronously
	 * for slab pages, READ_ONCE() should be used here.
	 */
	unsigned long memcg_data = READ_ONCE(page->memcg_data);

	if (memcg_data & MEMCG_DATA_OBJCGS)
		return NULL;

	if (memcg_data & MEMCG_DATA_KMEM) {
		struct obj_cgroup *objcg;

		objcg = (void *)(memcg_data & ~MEMCG_DATA_FLAGS_MASK);
		return obj_cgroup_memcg(objcg);
	}

	return (struct mem_cgroup *)(memcg_data & ~MEMCG_DATA_FLAGS_MASK);
}

#ifdef CONFIG_MEMCG_KMEM
/*
 * PageMemcgKmem - check if the page has MemcgKmem flag set
 * @page: a pointer to the page struct
 *
 * Checks if the page has MemcgKmem flag set. The caller must ensure that
 * the page has an associated memory cgroup. It's not safe to call this function
 * against some types of pages, e.g. slab pages.
 */
static inline bool PageMemcgKmem(struct page *page)
{
	VM_BUG_ON_PAGE(page->memcg_data & MEMCG_DATA_OBJCGS, page);
	return page->memcg_data & MEMCG_DATA_KMEM;
}

/*
 * page_objcgs - get the object cgroups vector associated with a page
 * @page: a pointer to the page struct
 *
 * Returns a pointer to the object cgroups vector associated with the page,
 * or NULL. This function assumes that the page is known to have an
 * associated object cgroups vector. It's not safe to call this function
 * against pages, which might have an associated memory cgroup: e.g.
 * kernel stack pages.
 */
static inline struct obj_cgroup **page_objcgs(struct page *page)
{
	unsigned long memcg_data = READ_ONCE(page->memcg_data);

	VM_BUG_ON_PAGE(memcg_data && !(memcg_data & MEMCG_DATA_OBJCGS), page);
	VM_BUG_ON_PAGE(memcg_data & MEMCG_DATA_KMEM, page);

	return (struct obj_cgroup **)(memcg_data & ~MEMCG_DATA_FLAGS_MASK);
}

/*
 * page_objcgs_check - get the object cgroups vector associated with a page
 * @page: a pointer to the page struct
 *
 * Returns a pointer to the object cgroups vector associated with the page,
 * or NULL. This function is safe to use if the page can be directly associated
 * with a memory cgroup.
 */
static inline struct obj_cgroup **page_objcgs_check(struct page *page)
{
	unsigned long memcg_data = READ_ONCE(page->memcg_data);

	if (!memcg_data || !(memcg_data & MEMCG_DATA_OBJCGS))
		return NULL;

	VM_BUG_ON_PAGE(memcg_data & MEMCG_DATA_KMEM, page);

	return (struct obj_cgroup **)(memcg_data & ~MEMCG_DATA_FLAGS_MASK);
}

#else
static inline bool PageMemcgKmem(struct page *page)
{
	return false;
}

static inline struct obj_cgroup **page_objcgs(struct page *page)
{
	return NULL;
}

static inline struct obj_cgroup **page_objcgs_check(struct page *page)
{
	return NULL;
}
#endif

static __always_inline bool memcg_stat_item_in_bytes(int idx)
{
	if (idx == MEMCG_PERCPU_B)
		return true;
	return vmstat_item_in_bytes(idx);
}

static inline bool mem_cgroup_is_root(struct mem_cgroup *memcg)
{
	return (memcg == root_mem_cgroup);
}

static inline bool mem_cgroup_disabled(void)
{
	return !cgroup_subsys_enabled(memory_cgrp_subsys);
}

static inline unsigned long mem_cgroup_protection(struct mem_cgroup *root,
						  struct mem_cgroup *memcg,
						  bool in_low_reclaim)
{
	if (mem_cgroup_disabled())
		return 0;

	/*
	 * There is no reclaim protection applied to a targeted reclaim.
	 * We are special casing this specific case here because
	 * mem_cgroup_protected calculation is not robust enough to keep
	 * the protection invariant for calculated effective values for
	 * parallel reclaimers with different reclaim target. This is
	 * especially a problem for tail memcgs (as they have pages on LRU)
	 * which would want to have effective values 0 for targeted reclaim
	 * but a different value for external reclaim.
	 *
	 * Example
	 * Let's have global and A's reclaim in parallel:
	 *  |
	 *  A (low=2G, usage = 3G, max = 3G, children_low_usage = 1.5G)
	 *  |\
	 *  | C (low = 1G, usage = 2.5G)
	 *  B (low = 1G, usage = 0.5G)
	 *
	 * For the global reclaim
	 * A.elow = A.low
	 * B.elow = min(B.usage, B.low) because children_low_usage <= A.elow
	 * C.elow = min(C.usage, C.low)
	 *
	 * With the effective values resetting we have A reclaim
	 * A.elow = 0
	 * B.elow = B.low
	 * C.elow = C.low
	 *
	 * If the global reclaim races with A's reclaim then
	 * B.elow = C.elow = 0 because children_low_usage > A.elow)
	 * is possible and reclaiming B would be violating the protection.
	 *
	 */
	if (root == memcg)
		return 0;

	if (in_low_reclaim)
		return READ_ONCE(memcg->memory.emin);

	return max(READ_ONCE(memcg->memory.emin),
		   READ_ONCE(memcg->memory.elow));
}

void mem_cgroup_calculate_protection(struct mem_cgroup *root,
				     struct mem_cgroup *memcg);

static inline bool mem_cgroup_supports_protection(struct mem_cgroup *memcg)
{
	/*
	 * The root memcg doesn't account charges, and doesn't support
	 * protection.
	 */
	return !mem_cgroup_disabled() && !mem_cgroup_is_root(memcg);

}

static inline bool mem_cgroup_below_low(struct mem_cgroup *memcg)
{
	if (!mem_cgroup_supports_protection(memcg))
		return false;

	return READ_ONCE(memcg->memory.elow) >=
		page_counter_read(&memcg->memory);
}

static inline bool mem_cgroup_below_min(struct mem_cgroup *memcg)
{
	if (!mem_cgroup_supports_protection(memcg))
		return false;

	return READ_ONCE(memcg->memory.emin) >=
		page_counter_read(&memcg->memory);
}

int mem_cgroup_charge(struct page *page, struct mm_struct *mm, gfp_t gfp_mask);
int mem_cgroup_swapin_charge_page(struct page *page, struct mm_struct *mm,
				  gfp_t gfp, swp_entry_t entry);
void mem_cgroup_swapin_uncharge_swap(swp_entry_t entry);

void mem_cgroup_uncharge(struct page *page);
void mem_cgroup_uncharge_list(struct list_head *page_list);

void mem_cgroup_migrate(struct page *oldpage, struct page *newpage);

/**
 * mem_cgroup_lruvec - get the lru list vector for a memcg & node
 * @memcg: memcg of the wanted lruvec
 * @pgdat: pglist_data
 *
 * Returns the lru list vector holding pages for a given @memcg &
 * @pgdat combination. This can be the node lruvec, if the memory
 * controller is disabled.
 */
static inline struct lruvec *mem_cgroup_lruvec(struct mem_cgroup *memcg,
					       struct pglist_data *pgdat)
{
	struct mem_cgroup_per_node *mz;
	struct lruvec *lruvec;

	if (mem_cgroup_disabled()) {
		lruvec = &pgdat->__lruvec;
		goto out;
	}

	if (!memcg)
		memcg = root_mem_cgroup;

	mz = memcg->nodeinfo[pgdat->node_id];
	lruvec = &mz->lruvec;
out:
	/*
	 * Since a node can be onlined after the mem_cgroup was created,
	 * we have to be prepared to initialize lruvec->pgdat here;
	 * and if offlined then reonlined, we need to reinitialize it.
	 */
	if (unlikely(lruvec->pgdat != pgdat))
		lruvec->pgdat = pgdat;
	return lruvec;
}

/**
 * mem_cgroup_page_lruvec - return lruvec for isolating/putting an LRU page
 * @page: the page
 *
 * This function relies on page->mem_cgroup being stable.
 */
static inline struct lruvec *mem_cgroup_page_lruvec(struct page *page)
{
	pg_data_t *pgdat = page_pgdat(page);
	struct mem_cgroup *memcg = page_memcg(page);

	VM_WARN_ON_ONCE_PAGE(!memcg && !mem_cgroup_disabled(), page);
	return mem_cgroup_lruvec(memcg, pgdat);
}

struct mem_cgroup *mem_cgroup_from_task(struct task_struct *p);

struct mem_cgroup *get_mem_cgroup_from_mm(struct mm_struct *mm);

struct lruvec *lock_page_lruvec(struct page *page);
struct lruvec *lock_page_lruvec_irq(struct page *page);
struct lruvec *lock_page_lruvec_irqsave(struct page *page,
						unsigned long *flags);

#ifdef CONFIG_DEBUG_VM
void lruvec_memcg_debug(struct lruvec *lruvec, struct page *page);
#else
static inline void lruvec_memcg_debug(struct lruvec *lruvec, struct page *page)
{
}
#endif

static inline
struct mem_cgroup *mem_cgroup_from_css(struct cgroup_subsys_state *css){
	return css ? container_of(css, struct mem_cgroup, css) : NULL;
}

static inline bool obj_cgroup_tryget(struct obj_cgroup *objcg)
{
	return percpu_ref_tryget(&objcg->refcnt);
}

static inline void obj_cgroup_get(struct obj_cgroup *objcg)
{
	percpu_ref_get(&objcg->refcnt);
}

static inline void obj_cgroup_get_many(struct obj_cgroup *objcg,
				       unsigned long nr)
{
	percpu_ref_get_many(&objcg->refcnt, nr);
}

static inline void obj_cgroup_put(struct obj_cgroup *objcg)
{
	percpu_ref_put(&objcg->refcnt);
}

static inline void mem_cgroup_put(struct mem_cgroup *memcg)
{
	if (memcg)
		css_put(&memcg->css);
}

#define mem_cgroup_from_counter(counter, member)	\
	container_of(counter, struct mem_cgroup, member)

struct mem_cgroup *mem_cgroup_iter(struct mem_cgroup *,
				   struct mem_cgroup *,
				   struct mem_cgroup_reclaim_cookie *);
void mem_cgroup_iter_break(struct mem_cgroup *, struct mem_cgroup *);
int mem_cgroup_scan_tasks(struct mem_cgroup *,
			  int (*)(struct task_struct *, void *), void *);

static inline unsigned short mem_cgroup_id(struct mem_cgroup *memcg)
{
	if (mem_cgroup_disabled())
		return 0;

	return memcg->id.id;
}
struct mem_cgroup *mem_cgroup_from_id(unsigned short id);

static inline struct mem_cgroup *mem_cgroup_from_seq(struct seq_file *m)
{
	return mem_cgroup_from_css(seq_css(m));
}

static inline struct mem_cgroup *lruvec_memcg(struct lruvec *lruvec)
{
	struct mem_cgroup_per_node *mz;

	if (mem_cgroup_disabled())
		return NULL;

	mz = container_of(lruvec, struct mem_cgroup_per_node, lruvec);
	return mz->memcg;
}

/**
 * parent_mem_cgroup - find the accounting parent of a memcg
 * @memcg: memcg whose parent to find
 *
 * Returns the parent memcg, or NULL if this is the root or the memory
 * controller is in legacy no-hierarchy mode.
 */
static inline struct mem_cgroup *parent_mem_cgroup(struct mem_cgroup *memcg)
{
	if (!memcg->memory.parent)
		return NULL;
	return mem_cgroup_from_counter(memcg->memory.parent, memory);
}

static inline bool mem_cgroup_is_descendant(struct mem_cgroup *memcg,
			      struct mem_cgroup *root)
{
	if (root == memcg)
		return true;
	return cgroup_is_descendant(memcg->css.cgroup, root->css.cgroup);
}

static inline bool mm_match_cgroup(struct mm_struct *mm,
				   struct mem_cgroup *memcg)
{
	struct mem_cgroup *task_memcg;
	bool match = false;

	rcu_read_lock();
	task_memcg = mem_cgroup_from_task(rcu_dereference(mm->owner));
	if (task_memcg)
		match = mem_cgroup_is_descendant(task_memcg, memcg);
	rcu_read_unlock();
	return match;
}

struct cgroup_subsys_state *mem_cgroup_css_from_page(struct page *page);
ino_t page_cgroup_ino(struct page *page);

static inline bool mem_cgroup_online(struct mem_cgroup *memcg)
{
	if (mem_cgroup_disabled())
		return true;
	return !!(memcg->css.flags & CSS_ONLINE);
}

/*
 * For memory reclaim.
 */
int mem_cgroup_select_victim_node(struct mem_cgroup *memcg);

void mem_cgroup_update_lru_size(struct lruvec *lruvec, enum lru_list lru,
		int zid, int nr_pages);

static inline
unsigned long mem_cgroup_get_zone_lru_size(struct lruvec *lruvec,
		enum lru_list lru, int zone_idx)
{
	struct mem_cgroup_per_node *mz;

	mz = container_of(lruvec, struct mem_cgroup_per_node, lruvec);
	return READ_ONCE(mz->lru_zone_size[zone_idx][lru]);
}

void mem_cgroup_handle_over_high(void);

unsigned long mem_cgroup_get_max(struct mem_cgroup *memcg);

unsigned long mem_cgroup_size(struct mem_cgroup *memcg);

void mem_cgroup_print_oom_context(struct mem_cgroup *memcg,
				struct task_struct *p);

void mem_cgroup_print_oom_meminfo(struct mem_cgroup *memcg);

static inline void mem_cgroup_enter_user_fault(void)
{
	WARN_ON(current->in_user_fault);
	current->in_user_fault = 1;
}

static inline void mem_cgroup_exit_user_fault(void)
{
	WARN_ON(!current->in_user_fault);
	current->in_user_fault = 0;
}

static inline bool task_in_memcg_oom(struct task_struct *p)
{
	return p->memcg_in_oom;
}

bool mem_cgroup_oom_synchronize(bool wait);
struct mem_cgroup *mem_cgroup_get_oom_group(struct task_struct *victim,
					    struct mem_cgroup *oom_domain);
void mem_cgroup_print_oom_group(struct mem_cgroup *memcg);

#ifdef CONFIG_MEMCG_SWAP
extern bool cgroup_memory_noswap;
#endif

void lock_page_memcg(struct page *page);
void unlock_page_memcg(struct page *page);

void __mod_memcg_state(struct mem_cgroup *memcg, int idx, int val);

/* idx can be of type enum memcg_stat_item or node_stat_item */
static inline void mod_memcg_state(struct mem_cgroup *memcg,
				   int idx, int val)
{
	unsigned long flags;

	local_irq_save(flags);
	__mod_memcg_state(memcg, idx, val);
	local_irq_restore(flags);
}

static inline unsigned long lruvec_page_state(struct lruvec *lruvec,
					      enum node_stat_item idx)
{
	struct mem_cgroup_per_node *pn;
	long x;

	if (mem_cgroup_disabled())
		return node_page_state(lruvec_pgdat(lruvec), idx);

	pn = container_of(lruvec, struct mem_cgroup_per_node, lruvec);
	x = atomic_long_read(&pn->lruvec_stat[idx]);
#ifdef CONFIG_SMP
	if (x < 0)
		x = 0;
#endif
	return x;
}

static inline unsigned long lruvec_page_state_local(struct lruvec *lruvec,
						    enum node_stat_item idx)
{
	struct mem_cgroup_per_node *pn;
	long x = 0;
	int cpu;

	if (mem_cgroup_disabled())
		return node_page_state(lruvec_pgdat(lruvec), idx);

	pn = container_of(lruvec, struct mem_cgroup_per_node, lruvec);
	for_each_possible_cpu(cpu)
		x += per_cpu(pn->lruvec_stat_local->count[idx], cpu);
#ifdef CONFIG_SMP
	if (x < 0)
		x = 0;
#endif
	return x;
}

void __mod_memcg_lruvec_state(struct lruvec *lruvec, enum node_stat_item idx,
			      int val);
void __mod_lruvec_kmem_state(void *p, enum node_stat_item idx, int val);

static inline void mod_lruvec_kmem_state(void *p, enum node_stat_item idx,
					 int val)
{
	unsigned long flags;

	local_irq_save(flags);
	__mod_lruvec_kmem_state(p, idx, val);
	local_irq_restore(flags);
}

static inline void mod_memcg_lruvec_state(struct lruvec *lruvec,
					  enum node_stat_item idx, int val)
{
	unsigned long flags;

	local_irq_save(flags);
	__mod_memcg_lruvec_state(lruvec, idx, val);
	local_irq_restore(flags);
}

void __count_memcg_events(struct mem_cgroup *memcg, enum vm_event_item idx,
			  unsigned long count);

static inline void count_memcg_events(struct mem_cgroup *memcg,
				      enum vm_event_item idx,
				      unsigned long count)
{
	unsigned long flags;

	local_irq_save(flags);
	__count_memcg_events(memcg, idx, count);
	local_irq_restore(flags);
}

static inline void count_memcg_page_event(struct page *page,
					  enum vm_event_item idx)
{
	struct mem_cgroup *memcg = page_memcg(page);

	if (memcg)
		count_memcg_events(memcg, idx, 1);
}

static inline void count_memcg_event_mm(struct mm_struct *mm,
					enum vm_event_item idx)
{
	struct mem_cgroup *memcg;

	if (mem_cgroup_disabled())
		return;

	rcu_read_lock();
	memcg = mem_cgroup_from_task(rcu_dereference(mm->owner));
	if (likely(memcg))
		count_memcg_events(memcg, idx, 1);
	rcu_read_unlock();
}

static inline void memcg_memory_event(struct mem_cgroup *memcg,
				      enum memcg_memory_event event)
{
	bool swap_event = event == MEMCG_SWAP_HIGH || event == MEMCG_SWAP_MAX ||
			  event == MEMCG_SWAP_FAIL;

	atomic_long_inc(&memcg->memory_events_local[event]);
	if (!swap_event)
		cgroup_file_notify(&memcg->events_local_file);

	do {
		atomic_long_inc(&memcg->memory_events[event]);
		if (swap_event)
			cgroup_file_notify(&memcg->swap_events_file);
		else
			cgroup_file_notify(&memcg->events_file);

		if (!cgroup_subsys_on_dfl(memory_cgrp_subsys))
			break;
		if (cgrp_dfl_root.flags & CGRP_ROOT_MEMORY_LOCAL_EVENTS)
			break;
	} while ((memcg = parent_mem_cgroup(memcg)) &&
		 !mem_cgroup_is_root(memcg));
}

static inline void memcg_memory_event_mm(struct mm_struct *mm,
					 enum memcg_memory_event event)
{
	struct mem_cgroup *memcg;

	if (mem_cgroup_disabled())
		return;

	rcu_read_lock();
	memcg = mem_cgroup_from_task(rcu_dereference(mm->owner));
	if (likely(memcg))
		memcg_memory_event(memcg, event);
	rcu_read_unlock();
}

void split_page_memcg(struct page *head, unsigned int nr);

unsigned long mem_cgroup_soft_limit_reclaim(pg_data_t *pgdat, int order,
						gfp_t gfp_mask,
						unsigned long *total_scanned);

#else /* CONFIG_MEMCG */

#define MEM_CGROUP_ID_SHIFT	0
#define MEM_CGROUP_ID_MAX	0

static inline struct mem_cgroup *page_memcg(struct page *page)
{
	return NULL;
}

static inline struct mem_cgroup *page_memcg_rcu(struct page *page)
{
	WARN_ON_ONCE(!rcu_read_lock_held());
	return NULL;
}

static inline struct mem_cgroup *page_memcg_check(struct page *page)
{
	return NULL;
}

static inline bool PageMemcgKmem(struct page *page)
{
	return false;
}

static inline bool mem_cgroup_is_root(struct mem_cgroup *memcg)
{
	return true;
}

static inline bool mem_cgroup_disabled(void)
{
	return true;
}

static inline void memcg_memory_event(struct mem_cgroup *memcg,
				      enum memcg_memory_event event)
{
}

static inline void memcg_memory_event_mm(struct mm_struct *mm,
					 enum memcg_memory_event event)
{
}

static inline unsigned long mem_cgroup_protection(struct mem_cgroup *root,
						  struct mem_cgroup *memcg,
						  bool in_low_reclaim)
{
	return 0;
}

static inline void mem_cgroup_calculate_protection(struct mem_cgroup *root,
						   struct mem_cgroup *memcg)
{
}

static inline bool mem_cgroup_below_low(struct mem_cgroup *memcg)
{
	return false;
}

static inline bool mem_cgroup_below_min(struct mem_cgroup *memcg)
{
	return false;
}

static inline int mem_cgroup_charge(struct page *page, struct mm_struct *mm,
				    gfp_t gfp_mask)
{
	return 0;
}

static inline int mem_cgroup_swapin_charge_page(struct page *page,
			struct mm_struct *mm, gfp_t gfp, swp_entry_t entry)
{
	return 0;
}

static inline void mem_cgroup_swapin_uncharge_swap(swp_entry_t entry)
{
}

static inline void mem_cgroup_uncharge(struct page *page)
{
}

static inline void mem_cgroup_uncharge_list(struct list_head *page_list)
{
}

static inline void mem_cgroup_migrate(struct page *old, struct page *new)
{
}

static inline struct lruvec *mem_cgroup_lruvec(struct mem_cgroup *memcg,
					       struct pglist_data *pgdat)
{
	return &pgdat->__lruvec;
}

static inline struct lruvec *mem_cgroup_page_lruvec(struct page *page)
{
	pg_data_t *pgdat = page_pgdat(page);

	return &pgdat->__lruvec;
}

static inline void lruvec_memcg_debug(struct lruvec *lruvec, struct page *page)
{
}

static inline void lruvec_memcg_debug(struct lruvec *lruvec, struct page *page)
{
}

static inline struct mem_cgroup *parent_mem_cgroup(struct mem_cgroup *memcg)
{
	return NULL;
}

static inline bool mm_match_cgroup(struct mm_struct *mm,
		struct mem_cgroup *memcg)
{
	return true;
}

static inline struct mem_cgroup *get_mem_cgroup_from_mm(struct mm_struct *mm)
{
	return NULL;
}

static inline
struct mem_cgroup *mem_cgroup_from_css(struct cgroup_subsys_state *css)
{
	return NULL;
}

static inline void mem_cgroup_put(struct mem_cgroup *memcg)
{
}

static inline struct lruvec *lock_page_lruvec(struct page *page)
{
	struct pglist_data *pgdat = page_pgdat(page);

	spin_lock(&pgdat->__lruvec.lru_lock);
	return &pgdat->__lruvec;
}

static inline struct lruvec *lock_page_lruvec_irq(struct page *page)
{
	struct pglist_data *pgdat = page_pgdat(page);

	spin_lock_irq(&pgdat->__lruvec.lru_lock);
	return &pgdat->__lruvec;
}

static inline struct lruvec *lock_page_lruvec_irqsave(struct page *page,
		unsigned long *flagsp)
{
	struct pglist_data *pgdat = page_pgdat(page);

	spin_lock_irqsave(&pgdat->__lruvec.lru_lock, *flagsp);
	return &pgdat->__lruvec;
}

static inline struct mem_cgroup *
mem_cgroup_iter(struct mem_cgroup *root,
		struct mem_cgroup *prev,
		struct mem_cgroup_reclaim_cookie *reclaim)
{
	return NULL;
}

static inline void mem_cgroup_iter_break(struct mem_cgroup *root,
					 struct mem_cgroup *prev)
{
}

static inline int mem_cgroup_scan_tasks(struct mem_cgroup *memcg,
		int (*fn)(struct task_struct *, void *), void *arg)
{
	return 0;
}

static inline unsigned short mem_cgroup_id(struct mem_cgroup *memcg)
{
	return 0;
}

static inline struct mem_cgroup *mem_cgroup_from_id(unsigned short id)
{
	WARN_ON_ONCE(id);
	/* XXX: This should always return root_mem_cgroup */
	return NULL;
}

static inline struct mem_cgroup *mem_cgroup_from_seq(struct seq_file *m)
{
	return NULL;
}

static inline struct mem_cgroup *lruvec_memcg(struct lruvec *lruvec)
{
	return NULL;
}

static inline bool mem_cgroup_online(struct mem_cgroup *memcg)
{
	return true;
}

static inline
unsigned long mem_cgroup_get_zone_lru_size(struct lruvec *lruvec,
		enum lru_list lru, int zone_idx)
{
	return 0;
}

static inline unsigned long mem_cgroup_get_max(struct mem_cgroup *memcg)
{
	return 0;
}

static inline unsigned long mem_cgroup_size(struct mem_cgroup *memcg)
{
	return 0;
}

static inline void
mem_cgroup_print_oom_context(struct mem_cgroup *memcg, struct task_struct *p)
{
}

static inline void
mem_cgroup_print_oom_meminfo(struct mem_cgroup *memcg)
{
}

static inline void lock_page_memcg(struct page *page)
{
}

static inline void unlock_page_memcg(struct page *page)
{
}

static inline void mem_cgroup_handle_over_high(void)
{
}

static inline void mem_cgroup_enter_user_fault(void)
{
}

static inline void mem_cgroup_exit_user_fault(void)
{
}

static inline bool task_in_memcg_oom(struct task_struct *p)
{
	return false;
}

static inline bool mem_cgroup_oom_synchronize(bool wait)
{
	return false;
}

static inline struct mem_cgroup *mem_cgroup_get_oom_group(
	struct task_struct *victim, struct mem_cgroup *oom_domain)
{
	return NULL;
}

static inline void mem_cgroup_print_oom_group(struct mem_cgroup *memcg)
{
}

static inline void __mod_memcg_state(struct mem_cgroup *memcg,
				     int idx,
				     int nr)
{
}

static inline void mod_memcg_state(struct mem_cgroup *memcg,
				   int idx,
				   int nr)
{
}

static inline unsigned long lruvec_page_state(struct lruvec *lruvec,
					      enum node_stat_item idx)
{
	return node_page_state(lruvec_pgdat(lruvec), idx);
}

static inline unsigned long lruvec_page_state_local(struct lruvec *lruvec,
						    enum node_stat_item idx)
{
	return node_page_state(lruvec_pgdat(lruvec), idx);
}

static inline void __mod_memcg_lruvec_state(struct lruvec *lruvec,
					    enum node_stat_item idx, int val)
{
}

static inline void __mod_lruvec_kmem_state(void *p, enum node_stat_item idx,
					   int val)
{
	struct page *page = virt_to_head_page(p);

	__mod_node_page_state(page_pgdat(page), idx, val);
}

static inline void mod_lruvec_kmem_state(void *p, enum node_stat_item idx,
					 int val)
{
	struct page *page = virt_to_head_page(p);

	mod_node_page_state(page_pgdat(page), idx, val);
}

static inline void count_memcg_events(struct mem_cgroup *memcg,
				      enum vm_event_item idx,
				      unsigned long count)
{
}

static inline void __count_memcg_events(struct mem_cgroup *memcg,
					enum vm_event_item idx,
					unsigned long count)
{
}

static inline void count_memcg_page_event(struct page *page,
					  int idx)
{
}

static inline
void count_memcg_event_mm(struct mm_struct *mm, enum vm_event_item idx)
{
}

static inline void split_page_memcg(struct page *head, unsigned int nr)
<<<<<<< HEAD
{
}

static inline
unsigned long mem_cgroup_soft_limit_reclaim(pg_data_t *pgdat, int order,
					    gfp_t gfp_mask,
					    unsigned long *total_scanned)
=======
>>>>>>> e48bf29c
{
	return 0;
}

static inline
unsigned long mem_cgroup_soft_limit_reclaim(pg_data_t *pgdat, int order,
					    gfp_t gfp_mask,
					    unsigned long *total_scanned)
{
	return 0;
}
#endif /* CONFIG_MEMCG */

static inline void __inc_lruvec_kmem_state(void *p, enum node_stat_item idx)
{
	__mod_lruvec_kmem_state(p, idx, 1);
}

static inline void __dec_lruvec_kmem_state(void *p, enum node_stat_item idx)
{
	__mod_lruvec_kmem_state(p, idx, -1);
}

static inline struct lruvec *parent_lruvec(struct lruvec *lruvec)
{
	struct mem_cgroup *memcg;

	memcg = lruvec_memcg(lruvec);
	if (!memcg)
		return NULL;
	memcg = parent_mem_cgroup(memcg);
	if (!memcg)
		return NULL;
	return mem_cgroup_lruvec(memcg, lruvec_pgdat(lruvec));
}

static inline void unlock_page_lruvec(struct lruvec *lruvec)
{
	spin_unlock(&lruvec->lru_lock);
}

static inline void unlock_page_lruvec_irq(struct lruvec *lruvec)
{
	spin_unlock_irq(&lruvec->lru_lock);
}

static inline void unlock_page_lruvec_irqrestore(struct lruvec *lruvec,
		unsigned long flags)
{
	spin_unlock_irqrestore(&lruvec->lru_lock, flags);
}

/* Test requires a stable page->memcg binding, see page_memcg() */
static inline bool page_matches_lruvec(struct page *page, struct lruvec *lruvec)
{
	return lruvec_pgdat(lruvec) == page_pgdat(page) &&
	       lruvec_memcg(lruvec) == page_memcg(page);
}

/* Don't lock again iff page's lruvec locked */
static inline struct lruvec *relock_page_lruvec_irq(struct page *page,
		struct lruvec *locked_lruvec)
{
	if (locked_lruvec) {
		if (page_matches_lruvec(page, locked_lruvec))
			return locked_lruvec;

		unlock_page_lruvec_irq(locked_lruvec);
	}

	return lock_page_lruvec_irq(page);
}

/* Don't lock again iff page's lruvec locked */
static inline struct lruvec *relock_page_lruvec_irqsave(struct page *page,
		struct lruvec *locked_lruvec, unsigned long *flags)
{
	if (locked_lruvec) {
		if (page_matches_lruvec(page, locked_lruvec))
			return locked_lruvec;

		unlock_page_lruvec_irqrestore(locked_lruvec, *flags);
	}

	return lock_page_lruvec_irqsave(page, flags);
}

#ifdef CONFIG_CGROUP_WRITEBACK

struct wb_domain *mem_cgroup_wb_domain(struct bdi_writeback *wb);
void mem_cgroup_wb_stats(struct bdi_writeback *wb, unsigned long *pfilepages,
			 unsigned long *pheadroom, unsigned long *pdirty,
			 unsigned long *pwriteback);

void mem_cgroup_track_foreign_dirty_slowpath(struct page *page,
					     struct bdi_writeback *wb);

static inline void mem_cgroup_track_foreign_dirty(struct page *page,
						  struct bdi_writeback *wb)
{
	if (mem_cgroup_disabled())
		return;

	if (unlikely(&page_memcg(page)->css != wb->memcg_css))
		mem_cgroup_track_foreign_dirty_slowpath(page, wb);
}

void mem_cgroup_flush_foreign(struct bdi_writeback *wb);

#else	/* CONFIG_CGROUP_WRITEBACK */

static inline struct wb_domain *mem_cgroup_wb_domain(struct bdi_writeback *wb)
{
	return NULL;
}

static inline void mem_cgroup_wb_stats(struct bdi_writeback *wb,
				       unsigned long *pfilepages,
				       unsigned long *pheadroom,
				       unsigned long *pdirty,
				       unsigned long *pwriteback)
{
}

static inline void mem_cgroup_track_foreign_dirty(struct page *page,
						  struct bdi_writeback *wb)
{
}

static inline void mem_cgroup_flush_foreign(struct bdi_writeback *wb)
{
}

#endif	/* CONFIG_CGROUP_WRITEBACK */

struct sock;
bool mem_cgroup_charge_skmem(struct mem_cgroup *memcg, unsigned int nr_pages);
void mem_cgroup_uncharge_skmem(struct mem_cgroup *memcg, unsigned int nr_pages);
#ifdef CONFIG_MEMCG
extern struct static_key_false memcg_sockets_enabled_key;
#define mem_cgroup_sockets_enabled static_branch_unlikely(&memcg_sockets_enabled_key)
void mem_cgroup_sk_alloc(struct sock *sk);
void mem_cgroup_sk_free(struct sock *sk);
static inline bool mem_cgroup_under_socket_pressure(struct mem_cgroup *memcg)
{
	if (!cgroup_subsys_on_dfl(memory_cgrp_subsys) && memcg->tcpmem_pressure)
		return true;
	do {
		if (time_before(jiffies, memcg->socket_pressure))
			return true;
	} while ((memcg = parent_mem_cgroup(memcg)));
	return false;
}

int alloc_shrinker_info(struct mem_cgroup *memcg);
void free_shrinker_info(struct mem_cgroup *memcg);
void set_shrinker_bit(struct mem_cgroup *memcg, int nid, int shrinker_id);
void reparent_shrinker_deferred(struct mem_cgroup *memcg);
#else
#define mem_cgroup_sockets_enabled 0
static inline void mem_cgroup_sk_alloc(struct sock *sk) { };
static inline void mem_cgroup_sk_free(struct sock *sk) { };
static inline bool mem_cgroup_under_socket_pressure(struct mem_cgroup *memcg)
{
	return false;
}

static inline void set_shrinker_bit(struct mem_cgroup *memcg,
				    int nid, int shrinker_id)
{
}
#endif

#ifdef CONFIG_MEMCG_KMEM
int __memcg_kmem_charge_page(struct page *page, gfp_t gfp, int order);
void __memcg_kmem_uncharge_page(struct page *page, int order);

struct obj_cgroup *get_obj_cgroup_from_current(void);

int obj_cgroup_charge(struct obj_cgroup *objcg, gfp_t gfp, size_t size);
void obj_cgroup_uncharge(struct obj_cgroup *objcg, size_t size);

extern struct static_key_false memcg_kmem_enabled_key;

extern int memcg_nr_cache_ids;
void memcg_get_cache_ids(void);
void memcg_put_cache_ids(void);

/*
 * Helper macro to loop through all memcg-specific caches. Callers must still
 * check if the cache is valid (it is either valid or NULL).
 * the slab_mutex must be held when looping through those caches
 */
#define for_each_memcg_cache_index(_idx)	\
	for ((_idx) = 0; (_idx) < memcg_nr_cache_ids; (_idx)++)

static inline bool memcg_kmem_enabled(void)
{
	return static_branch_likely(&memcg_kmem_enabled_key);
}

static inline int memcg_kmem_charge_page(struct page *page, gfp_t gfp,
					 int order)
{
	if (memcg_kmem_enabled())
		return __memcg_kmem_charge_page(page, gfp, order);
	return 0;
}

static inline void memcg_kmem_uncharge_page(struct page *page, int order)
{
	if (memcg_kmem_enabled())
		__memcg_kmem_uncharge_page(page, order);
}

/*
 * A helper for accessing memcg's kmem_id, used for getting
 * corresponding LRU lists.
 */
static inline int memcg_cache_id(struct mem_cgroup *memcg)
{
	return memcg ? memcg->kmemcg_id : -1;
}

struct mem_cgroup *mem_cgroup_from_obj(void *p);

#else

static inline int memcg_kmem_charge_page(struct page *page, gfp_t gfp,
					 int order)
{
	return 0;
}

static inline void memcg_kmem_uncharge_page(struct page *page, int order)
{
}

static inline int __memcg_kmem_charge_page(struct page *page, gfp_t gfp,
					   int order)
{
	return 0;
}

static inline void __memcg_kmem_uncharge_page(struct page *page, int order)
{
}

#define for_each_memcg_cache_index(_idx)	\
	for (; NULL; )

static inline bool memcg_kmem_enabled(void)
{
	return false;
}

static inline int memcg_cache_id(struct mem_cgroup *memcg)
{
	return -1;
}

static inline void memcg_get_cache_ids(void)
{
}

static inline void memcg_put_cache_ids(void)
{
}

static inline struct mem_cgroup *mem_cgroup_from_obj(void *p)
{
       return NULL;
}

#endif /* CONFIG_MEMCG_KMEM */

#endif /* _LINUX_MEMCONTROL_H */<|MERGE_RESOLUTION|>--- conflicted
+++ resolved
@@ -1214,10 +1214,6 @@
 {
 }
 
-static inline void lruvec_memcg_debug(struct lruvec *lruvec, struct page *page)
-{
-}
-
 static inline struct mem_cgroup *parent_mem_cgroup(struct mem_cgroup *memcg)
 {
 	return NULL;
@@ -1450,18 +1446,7 @@
 }
 
 static inline void split_page_memcg(struct page *head, unsigned int nr)
-<<<<<<< HEAD
-{
-}
-
-static inline
-unsigned long mem_cgroup_soft_limit_reclaim(pg_data_t *pgdat, int order,
-					    gfp_t gfp_mask,
-					    unsigned long *total_scanned)
-=======
->>>>>>> e48bf29c
-{
-	return 0;
+{
 }
 
 static inline
