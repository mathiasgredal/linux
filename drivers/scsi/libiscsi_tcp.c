// SPDX-License-Identifier: GPL-2.0-or-later
/*
 * iSCSI over TCP/IP Data-Path lib
 *
 * Copyright (C) 2004 Dmitry Yusupov
 * Copyright (C) 2004 Alex Aizman
 * Copyright (C) 2005 - 2006 Mike Christie
 * Copyright (C) 2006 Red Hat, Inc.  All rights reserved.
 * maintained by open-iscsi@googlegroups.com
 *
<<<<<<< HEAD
 * See the file COPYING included with this distribution for more details.
 *
=======
>>>>>>> 4ff96fb5
 * Credits:
 *	Christoph Hellwig
 *	FUJITA Tomonori
 *	Arne Redlich
 *	Zhenyu Wang
 */

#include <crypto/hash.h>
#include <linux/types.h>
#include <linux/list.h>
#include <linux/inet.h>
#include <linux/slab.h>
#include <linux/file.h>
#include <linux/blkdev.h>
#include <linux/delay.h>
#include <linux/kfifo.h>
#include <linux/scatterlist.h>
#include <linux/module.h>
#include <net/tcp.h>
#include <scsi/scsi_cmnd.h>
#include <scsi/scsi_device.h>
#include <scsi/scsi_host.h>
#include <scsi/scsi.h>
#include <scsi/scsi_transport_iscsi.h>
#include <trace/events/iscsi.h>

#include "iscsi_tcp.h"

MODULE_AUTHOR("Mike Christie <michaelc@cs.wisc.edu>, "
	      "Dmitry Yusupov <dmitry_yus@yahoo.com>, "
	      "Alex Aizman <itn780@yahoo.com>");
MODULE_DESCRIPTION("iSCSI/TCP data-path");
MODULE_LICENSE("GPL");

static int iscsi_dbg_libtcp;
module_param_named(debug_libiscsi_tcp, iscsi_dbg_libtcp, int,
		   S_IRUGO | S_IWUSR);
MODULE_PARM_DESC(debug_libiscsi_tcp, "Turn on debugging for libiscsi_tcp "
		 "module. Set to 1 to turn on, and zero to turn off. Default "
		 "is off.");

#define ISCSI_DBG_TCP(_conn, dbg_fmt, arg...)			\
	do {							\
		if (iscsi_dbg_libtcp)				\
			iscsi_conn_printk(KERN_INFO, _conn,	\
					     "%s " dbg_fmt,	\
					     __func__, ##arg);	\
		iscsi_dbg_trace(trace_iscsi_dbg_tcp,		\
				&(_conn)->cls_conn->dev,	\
				"%s " dbg_fmt, __func__, ##arg);\
	} while (0);

static int iscsi_tcp_hdr_recv_done(struct iscsi_tcp_conn *tcp_conn,
				   struct iscsi_segment *segment);

/*
 * Scatterlist handling: inside the iscsi_segment, we
 * remember an index into the scatterlist, and set data/size
 * to the current scatterlist entry. For highmem pages, we
 * kmap as needed.
 *
 * Note that the page is unmapped when we return from
 * TCP's data_ready handler, so we may end up mapping and
 * unmapping the same page repeatedly. The whole reason
 * for this is that we shouldn't keep the page mapped
 * outside the softirq.
 */

/**
 * iscsi_tcp_segment_init_sg - init indicated scatterlist entry
 * @segment: the buffer object
 * @sg: scatterlist
 * @offset: byte offset into that sg entry
 *
 * This function sets up the segment so that subsequent
 * data is copied to the indicated sg entry, at the given
 * offset.
 */
static inline void
iscsi_tcp_segment_init_sg(struct iscsi_segment *segment,
			  struct scatterlist *sg, unsigned int offset)
{
	segment->sg = sg;
	segment->sg_offset = offset;
	segment->size = min(sg->length - offset,
			    segment->total_size - segment->total_copied);
	segment->data = NULL;
}

/**
 * iscsi_tcp_segment_map - map the current S/G page
 * @segment: iscsi_segment
 * @recv: 1 if called from recv path
 *
 * We only need to possibly kmap data if scatter lists are being used,
 * because the iscsi passthrough and internal IO paths will never use high
 * mem pages.
 */
static void iscsi_tcp_segment_map(struct iscsi_segment *segment, int recv)
{
	struct scatterlist *sg;

	if (segment->data != NULL || !segment->sg)
		return;

	sg = segment->sg;
	BUG_ON(segment->sg_mapped);
	BUG_ON(sg->length == 0);

	/*
	 * We always map for the recv path.
	 *
	 * If the page count is greater than one it is ok to send
	 * to the network layer's zero copy send path. If not we
	 * have to go the slow sendmsg path.
	 *
	 * Same goes for slab pages: skb_can_coalesce() allows
	 * coalescing neighboring slab objects into a single frag which
	 * triggers one of hardened usercopy checks.
	 */
	if (!recv && page_count(sg_page(sg)) >= 1 && !PageSlab(sg_page(sg)))
		return;

	if (recv) {
		segment->atomic_mapped = true;
		segment->sg_mapped = kmap_atomic(sg_page(sg));
	} else {
		segment->atomic_mapped = false;
		/* the xmit path can sleep with the page mapped so use kmap */
		segment->sg_mapped = kmap(sg_page(sg));
	}

	segment->data = segment->sg_mapped + sg->offset + segment->sg_offset;
}

void iscsi_tcp_segment_unmap(struct iscsi_segment *segment)
{
	if (segment->sg_mapped) {
		if (segment->atomic_mapped)
			kunmap_atomic(segment->sg_mapped);
		else
			kunmap(sg_page(segment->sg));
		segment->sg_mapped = NULL;
		segment->data = NULL;
	}
}
EXPORT_SYMBOL_GPL(iscsi_tcp_segment_unmap);

/*
 * Splice the digest buffer into the buffer
 */
static inline void
iscsi_tcp_segment_splice_digest(struct iscsi_segment *segment, void *digest)
{
	segment->data = digest;
	segment->digest_len = ISCSI_DIGEST_SIZE;
	segment->total_size += ISCSI_DIGEST_SIZE;
	segment->size = ISCSI_DIGEST_SIZE;
	segment->copied = 0;
	segment->sg = NULL;
	segment->hash = NULL;
}

/**
 * iscsi_tcp_segment_done - check whether the segment is complete
 * @tcp_conn: iscsi tcp connection
 * @segment: iscsi segment to check
 * @recv: set to one of this is called from the recv path
 * @copied: number of bytes copied
 *
 * Check if we're done receiving this segment. If the receive
 * buffer is full but we expect more data, move on to the
 * next entry in the scatterlist.
 *
 * If the amount of data we received isn't a multiple of 4,
 * we will transparently receive the pad bytes, too.
 *
 * This function must be re-entrant.
 */
int iscsi_tcp_segment_done(struct iscsi_tcp_conn *tcp_conn,
			   struct iscsi_segment *segment, int recv,
			   unsigned copied)
{
	struct scatterlist sg;
	unsigned int pad;

	ISCSI_DBG_TCP(tcp_conn->iscsi_conn, "copied %u %u size %u %s\n",
		      segment->copied, copied, segment->size,
		      recv ? "recv" : "xmit");
	if (segment->hash && copied) {
		/*
		 * If a segment is kmapd we must unmap it before sending
		 * to the crypto layer since that will try to kmap it again.
		 */
		iscsi_tcp_segment_unmap(segment);

		if (!segment->data) {
			sg_init_table(&sg, 1);
			sg_set_page(&sg, sg_page(segment->sg), copied,
				    segment->copied + segment->sg_offset +
							segment->sg->offset);
		} else
			sg_init_one(&sg, segment->data + segment->copied,
				    copied);
		ahash_request_set_crypt(segment->hash, &sg, NULL, copied);
		crypto_ahash_update(segment->hash);
	}

	segment->copied += copied;
	if (segment->copied < segment->size) {
		iscsi_tcp_segment_map(segment, recv);
		return 0;
	}

	segment->total_copied += segment->copied;
	segment->copied = 0;
	segment->size = 0;

	/* Unmap the current scatterlist page, if there is one. */
	iscsi_tcp_segment_unmap(segment);

	/* Do we have more scatterlist entries? */
	ISCSI_DBG_TCP(tcp_conn->iscsi_conn, "total copied %u total size %u\n",
		      segment->total_copied, segment->total_size);
	if (segment->total_copied < segment->total_size) {
		/* Proceed to the next entry in the scatterlist. */
		iscsi_tcp_segment_init_sg(segment, sg_next(segment->sg),
					  0);
		iscsi_tcp_segment_map(segment, recv);
		BUG_ON(segment->size == 0);
		return 0;
	}

	/* Do we need to handle padding? */
	if (!(tcp_conn->iscsi_conn->session->tt->caps & CAP_PADDING_OFFLOAD)) {
		pad = iscsi_padding(segment->total_copied);
		if (pad != 0) {
			ISCSI_DBG_TCP(tcp_conn->iscsi_conn,
				      "consume %d pad bytes\n", pad);
			segment->total_size += pad;
			segment->size = pad;
			segment->data = segment->padbuf;
			return 0;
		}
	}

	/*
	 * Set us up for transferring the data digest. hdr digest
	 * is completely handled in hdr done function.
	 */
	if (segment->hash) {
		ahash_request_set_crypt(segment->hash, NULL,
					segment->digest, 0);
		crypto_ahash_final(segment->hash);
		iscsi_tcp_segment_splice_digest(segment,
				 recv ? segment->recv_digest : segment->digest);
		return 0;
	}

	return 1;
}
EXPORT_SYMBOL_GPL(iscsi_tcp_segment_done);

/**
 * iscsi_tcp_segment_recv - copy data to segment
 * @tcp_conn: the iSCSI TCP connection
 * @segment: the buffer to copy to
 * @ptr: data pointer
 * @len: amount of data available
 *
 * This function copies up to @len bytes to the
 * given buffer, and returns the number of bytes
 * consumed, which can actually be less than @len.
 *
 * If hash digest is enabled, the function will update the
 * hash while copying.
 * Combining these two operations doesn't buy us a lot (yet),
 * but in the future we could implement combined copy+crc,
 * just way we do for network layer checksums.
 */
static int
iscsi_tcp_segment_recv(struct iscsi_tcp_conn *tcp_conn,
		       struct iscsi_segment *segment, const void *ptr,
		       unsigned int len)
{
	unsigned int copy = 0, copied = 0;

	while (!iscsi_tcp_segment_done(tcp_conn, segment, 1, copy)) {
		if (copied == len) {
			ISCSI_DBG_TCP(tcp_conn->iscsi_conn,
				      "copied %d bytes\n", len);
			break;
		}

		copy = min(len - copied, segment->size - segment->copied);
		ISCSI_DBG_TCP(tcp_conn->iscsi_conn, "copying %d\n", copy);
		memcpy(segment->data + segment->copied, ptr + copied, copy);
		copied += copy;
	}
	return copied;
}

inline void
iscsi_tcp_dgst_header(struct ahash_request *hash, const void *hdr,
		      size_t hdrlen, unsigned char digest[ISCSI_DIGEST_SIZE])
{
	struct scatterlist sg;

	sg_init_one(&sg, hdr, hdrlen);
	ahash_request_set_crypt(hash, &sg, digest, hdrlen);
	crypto_ahash_digest(hash);
}
EXPORT_SYMBOL_GPL(iscsi_tcp_dgst_header);

static inline int
iscsi_tcp_dgst_verify(struct iscsi_tcp_conn *tcp_conn,
		      struct iscsi_segment *segment)
{
	if (!segment->digest_len)
		return 1;

	if (memcmp(segment->recv_digest, segment->digest,
		   segment->digest_len)) {
		ISCSI_DBG_TCP(tcp_conn->iscsi_conn, "digest mismatch\n");
		return 0;
	}

	return 1;
}

/*
 * Helper function to set up segment buffer
 */
static inline void
__iscsi_segment_init(struct iscsi_segment *segment, size_t size,
		     iscsi_segment_done_fn_t *done, struct ahash_request *hash)
{
	memset(segment, 0, sizeof(*segment));
	segment->total_size = size;
	segment->done = done;

	if (hash) {
		segment->hash = hash;
		crypto_ahash_init(hash);
	}
}

inline void
iscsi_segment_init_linear(struct iscsi_segment *segment, void *data,
			  size_t size, iscsi_segment_done_fn_t *done,
			  struct ahash_request *hash)
{
	__iscsi_segment_init(segment, size, done, hash);
	segment->data = data;
	segment->size = size;
}
EXPORT_SYMBOL_GPL(iscsi_segment_init_linear);

inline int
iscsi_segment_seek_sg(struct iscsi_segment *segment,
		      struct scatterlist *sg_list, unsigned int sg_count,
		      unsigned int offset, size_t size,
		      iscsi_segment_done_fn_t *done,
		      struct ahash_request *hash)
{
	struct scatterlist *sg;
	unsigned int i;

	__iscsi_segment_init(segment, size, done, hash);
	for_each_sg(sg_list, sg, sg_count, i) {
		if (offset < sg->length) {
			iscsi_tcp_segment_init_sg(segment, sg, offset);
			return 0;
		}
		offset -= sg->length;
	}

	return ISCSI_ERR_DATA_OFFSET;
}
EXPORT_SYMBOL_GPL(iscsi_segment_seek_sg);

/**
 * iscsi_tcp_hdr_recv_prep - prep segment for hdr reception
 * @tcp_conn: iscsi connection to prep for
 *
 * This function always passes NULL for the hash argument, because when this
 * function is called we do not yet know the final size of the header and want
 * to delay the digest processing until we know that.
 */
void iscsi_tcp_hdr_recv_prep(struct iscsi_tcp_conn *tcp_conn)
{
	ISCSI_DBG_TCP(tcp_conn->iscsi_conn,
		      "(%s)\n", tcp_conn->iscsi_conn->hdrdgst_en ?
		      "digest enabled" : "digest disabled");
	iscsi_segment_init_linear(&tcp_conn->in.segment,
				tcp_conn->in.hdr_buf, sizeof(struct iscsi_hdr),
				iscsi_tcp_hdr_recv_done, NULL);
}
EXPORT_SYMBOL_GPL(iscsi_tcp_hdr_recv_prep);

/*
 * Handle incoming reply to any other type of command
 */
static int
iscsi_tcp_data_recv_done(struct iscsi_tcp_conn *tcp_conn,
			 struct iscsi_segment *segment)
{
	struct iscsi_conn *conn = tcp_conn->iscsi_conn;
	int rc = 0;

	if (!iscsi_tcp_dgst_verify(tcp_conn, segment))
		return ISCSI_ERR_DATA_DGST;

	rc = iscsi_complete_pdu(conn, tcp_conn->in.hdr,
			conn->data, tcp_conn->in.datalen);
	if (rc)
		return rc;

	iscsi_tcp_hdr_recv_prep(tcp_conn);
	return 0;
}

static void
iscsi_tcp_data_recv_prep(struct iscsi_tcp_conn *tcp_conn)
{
	struct iscsi_conn *conn = tcp_conn->iscsi_conn;
	struct ahash_request *rx_hash = NULL;

	if (conn->datadgst_en &&
	    !(conn->session->tt->caps & CAP_DIGEST_OFFLOAD))
		rx_hash = tcp_conn->rx_hash;

	iscsi_segment_init_linear(&tcp_conn->in.segment,
				conn->data, tcp_conn->in.datalen,
				iscsi_tcp_data_recv_done, rx_hash);
}

/**
 * iscsi_tcp_cleanup_task - free tcp_task resources
 * @task: iscsi task
 *
 * must be called with session back_lock
 */
void iscsi_tcp_cleanup_task(struct iscsi_task *task)
{
	struct iscsi_tcp_task *tcp_task = task->dd_data;
	struct iscsi_r2t_info *r2t;

	/* nothing to do for mgmt */
	if (!task->sc)
		return;

	spin_lock_bh(&tcp_task->queue2pool);
	/* flush task's r2t queues */
	while (kfifo_out(&tcp_task->r2tqueue, (void*)&r2t, sizeof(void*))) {
		kfifo_in(&tcp_task->r2tpool.queue, (void*)&r2t,
			    sizeof(void*));
		ISCSI_DBG_TCP(task->conn, "pending r2t dropped\n");
	}

	r2t = tcp_task->r2t;
	if (r2t != NULL) {
		kfifo_in(&tcp_task->r2tpool.queue, (void*)&r2t,
			    sizeof(void*));
		tcp_task->r2t = NULL;
	}
	spin_unlock_bh(&tcp_task->queue2pool);
}
EXPORT_SYMBOL_GPL(iscsi_tcp_cleanup_task);

/**
 * iscsi_tcp_data_in - SCSI Data-In Response processing
 * @conn: iscsi connection
 * @task: scsi command task
 */
static int iscsi_tcp_data_in(struct iscsi_conn *conn, struct iscsi_task *task)
{
	struct iscsi_tcp_conn *tcp_conn = conn->dd_data;
	struct iscsi_tcp_task *tcp_task = task->dd_data;
	struct iscsi_data_rsp *rhdr = (struct iscsi_data_rsp *)tcp_conn->in.hdr;
	int datasn = be32_to_cpu(rhdr->datasn);
	unsigned total_in_length = task->sc->sdb.length;

	/*
	 * lib iscsi will update this in the completion handling if there
	 * is status.
	 */
	if (!(rhdr->flags & ISCSI_FLAG_DATA_STATUS))
		iscsi_update_cmdsn(conn->session, (struct iscsi_nopin*)rhdr);

	if (tcp_conn->in.datalen == 0)
		return 0;

	if (tcp_task->exp_datasn != datasn) {
		ISCSI_DBG_TCP(conn, "task->exp_datasn(%d) != rhdr->datasn(%d)"
			      "\n", tcp_task->exp_datasn, datasn);
		return ISCSI_ERR_DATASN;
	}

	tcp_task->exp_datasn++;

	tcp_task->data_offset = be32_to_cpu(rhdr->offset);
	if (tcp_task->data_offset + tcp_conn->in.datalen > total_in_length) {
		ISCSI_DBG_TCP(conn, "data_offset(%d) + data_len(%d) > "
			      "total_length_in(%d)\n", tcp_task->data_offset,
			      tcp_conn->in.datalen, total_in_length);
		return ISCSI_ERR_DATA_OFFSET;
	}

	conn->datain_pdus_cnt++;
	return 0;
}

/**
 * iscsi_tcp_r2t_rsp - iSCSI R2T Response processing
 * @conn: iscsi connection
 * @task: scsi command task
 */
static int iscsi_tcp_r2t_rsp(struct iscsi_conn *conn, struct iscsi_task *task)
{
	struct iscsi_session *session = conn->session;
	struct iscsi_tcp_task *tcp_task = task->dd_data;
	struct iscsi_tcp_conn *tcp_conn = conn->dd_data;
	struct iscsi_r2t_rsp *rhdr = (struct iscsi_r2t_rsp *)tcp_conn->in.hdr;
	struct iscsi_r2t_info *r2t;
	int r2tsn = be32_to_cpu(rhdr->r2tsn);
	u32 data_length;
	u32 data_offset;
	int rc;

	if (tcp_conn->in.datalen) {
		iscsi_conn_printk(KERN_ERR, conn,
				  "invalid R2t with datalen %d\n",
				  tcp_conn->in.datalen);
		return ISCSI_ERR_DATALEN;
	}

	if (tcp_task->exp_datasn != r2tsn){
		ISCSI_DBG_TCP(conn, "task->exp_datasn(%d) != rhdr->r2tsn(%d)\n",
			      tcp_task->exp_datasn, r2tsn);
		return ISCSI_ERR_R2TSN;
	}

	/* fill-in new R2T associated with the task */
	iscsi_update_cmdsn(session, (struct iscsi_nopin*)rhdr);

	if (!task->sc || session->state != ISCSI_STATE_LOGGED_IN) {
		iscsi_conn_printk(KERN_INFO, conn,
				  "dropping R2T itt %d in recovery.\n",
				  task->itt);
		return 0;
	}

	data_length = be32_to_cpu(rhdr->data_length);
	if (data_length == 0) {
		iscsi_conn_printk(KERN_ERR, conn,
				  "invalid R2T with zero data len\n");
		return ISCSI_ERR_DATALEN;
	}

	if (data_length > session->max_burst)
		ISCSI_DBG_TCP(conn, "invalid R2T with data len %u and max "
			      "burst %u. Attempting to execute request.\n",
			      data_length, session->max_burst);

	data_offset = be32_to_cpu(rhdr->data_offset);
	if (data_offset + data_length > task->sc->sdb.length) {
		iscsi_conn_printk(KERN_ERR, conn,
				  "invalid R2T with data len %u at offset %u "
				  "and total length %d\n", data_length,
				  data_offset, task->sc->sdb.length);
		return ISCSI_ERR_DATALEN;
	}

	spin_lock(&tcp_task->pool2queue);
	rc = kfifo_out(&tcp_task->r2tpool.queue, (void *)&r2t, sizeof(void *));
	if (!rc) {
		iscsi_conn_printk(KERN_ERR, conn, "Could not allocate R2T. "
				  "Target has sent more R2Ts than it "
				  "negotiated for or driver has leaked.\n");
		spin_unlock(&tcp_task->pool2queue);
		return ISCSI_ERR_PROTO;
	}

	r2t->exp_statsn = rhdr->statsn;
	r2t->data_length = data_length;
	r2t->data_offset = data_offset;

	r2t->ttt = rhdr->ttt; /* no flip */
	r2t->datasn = 0;
	r2t->sent = 0;

	tcp_task->exp_datasn = r2tsn + 1;
	kfifo_in(&tcp_task->r2tqueue, (void*)&r2t, sizeof(void*));
	conn->r2t_pdus_cnt++;
	spin_unlock(&tcp_task->pool2queue);

	iscsi_requeue_task(task);
	return 0;
}

/*
 * Handle incoming reply to DataIn command
 */
static int
iscsi_tcp_process_data_in(struct iscsi_tcp_conn *tcp_conn,
			  struct iscsi_segment *segment)
{
	struct iscsi_conn *conn = tcp_conn->iscsi_conn;
	struct iscsi_hdr *hdr = tcp_conn->in.hdr;
	int rc;

	if (!iscsi_tcp_dgst_verify(tcp_conn, segment))
		return ISCSI_ERR_DATA_DGST;

	/* check for non-exceptional status */
	if (hdr->flags & ISCSI_FLAG_DATA_STATUS) {
		rc = iscsi_complete_pdu(conn, tcp_conn->in.hdr, NULL, 0);
		if (rc)
			return rc;
	}

	iscsi_tcp_hdr_recv_prep(tcp_conn);
	return 0;
}

/**
 * iscsi_tcp_hdr_dissect - process PDU header
 * @conn: iSCSI connection
 * @hdr: PDU header
 *
 * This function analyzes the header of the PDU received,
 * and performs several sanity checks. If the PDU is accompanied
 * by data, the receive buffer is set up to copy the incoming data
 * to the correct location.
 */
static int
iscsi_tcp_hdr_dissect(struct iscsi_conn *conn, struct iscsi_hdr *hdr)
{
	int rc = 0, opcode, ahslen;
	struct iscsi_tcp_conn *tcp_conn = conn->dd_data;
	struct iscsi_task *task;

	/* verify PDU length */
	tcp_conn->in.datalen = ntoh24(hdr->dlength);
	if (tcp_conn->in.datalen > conn->max_recv_dlength) {
		iscsi_conn_printk(KERN_ERR, conn,
				  "iscsi_tcp: datalen %d > %d\n",
				  tcp_conn->in.datalen, conn->max_recv_dlength);
		return ISCSI_ERR_DATALEN;
	}

	/* Additional header segments. So far, we don't
	 * process additional headers.
	 */
	ahslen = hdr->hlength << 2;

	opcode = hdr->opcode & ISCSI_OPCODE_MASK;
	/* verify itt (itt encoding: age+cid+itt) */
	rc = iscsi_verify_itt(conn, hdr->itt);
	if (rc)
		return rc;

	ISCSI_DBG_TCP(conn, "opcode 0x%x ahslen %d datalen %d\n",
		      opcode, ahslen, tcp_conn->in.datalen);

	switch(opcode) {
	case ISCSI_OP_SCSI_DATA_IN:
		spin_lock(&conn->session->back_lock);
		task = iscsi_itt_to_ctask(conn, hdr->itt);
		if (!task)
			rc = ISCSI_ERR_BAD_ITT;
		else
			rc = iscsi_tcp_data_in(conn, task);
		if (rc) {
			spin_unlock(&conn->session->back_lock);
			break;
		}

		if (tcp_conn->in.datalen) {
			struct iscsi_tcp_task *tcp_task = task->dd_data;
			struct ahash_request *rx_hash = NULL;
			struct scsi_data_buffer *sdb = &task->sc->sdb;

			/*
			 * Setup copy of Data-In into the struct scsi_cmnd
			 * Scatterlist case:
			 * We set up the iscsi_segment to point to the next
			 * scatterlist entry to copy to. As we go along,
			 * we move on to the next scatterlist entry and
			 * update the digest per-entry.
			 */
			if (conn->datadgst_en &&
			    !(conn->session->tt->caps & CAP_DIGEST_OFFLOAD))
				rx_hash = tcp_conn->rx_hash;

			ISCSI_DBG_TCP(conn, "iscsi_tcp_begin_data_in( "
				     "offset=%d, datalen=%d)\n",
				      tcp_task->data_offset,
				      tcp_conn->in.datalen);
			task->last_xfer = jiffies;
			rc = iscsi_segment_seek_sg(&tcp_conn->in.segment,
						   sdb->table.sgl,
						   sdb->table.nents,
						   tcp_task->data_offset,
						   tcp_conn->in.datalen,
						   iscsi_tcp_process_data_in,
						   rx_hash);
			spin_unlock(&conn->session->back_lock);
			return rc;
		}
		rc = __iscsi_complete_pdu(conn, hdr, NULL, 0);
		spin_unlock(&conn->session->back_lock);
		break;
	case ISCSI_OP_SCSI_CMD_RSP:
		if (tcp_conn->in.datalen) {
			iscsi_tcp_data_recv_prep(tcp_conn);
			return 0;
		}
		rc = iscsi_complete_pdu(conn, hdr, NULL, 0);
		break;
	case ISCSI_OP_R2T:
		spin_lock(&conn->session->back_lock);
		task = iscsi_itt_to_ctask(conn, hdr->itt);
		spin_unlock(&conn->session->back_lock);
		if (!task)
			rc = ISCSI_ERR_BAD_ITT;
		else if (ahslen)
			rc = ISCSI_ERR_AHSLEN;
		else if (task->sc->sc_data_direction == DMA_TO_DEVICE) {
			task->last_xfer = jiffies;
			spin_lock(&conn->session->frwd_lock);
			rc = iscsi_tcp_r2t_rsp(conn, task);
			spin_unlock(&conn->session->frwd_lock);
		} else
			rc = ISCSI_ERR_PROTO;
		break;
	case ISCSI_OP_LOGIN_RSP:
	case ISCSI_OP_TEXT_RSP:
	case ISCSI_OP_REJECT:
	case ISCSI_OP_ASYNC_EVENT:
		/*
		 * It is possible that we could get a PDU with a buffer larger
		 * than 8K, but there are no targets that currently do this.
		 * For now we fail until we find a vendor that needs it
		 */
		if (ISCSI_DEF_MAX_RECV_SEG_LEN < tcp_conn->in.datalen) {
			iscsi_conn_printk(KERN_ERR, conn,
					  "iscsi_tcp: received buffer of "
					  "len %u but conn buffer is only %u "
					  "(opcode %0x)\n",
					  tcp_conn->in.datalen,
					  ISCSI_DEF_MAX_RECV_SEG_LEN, opcode);
			rc = ISCSI_ERR_PROTO;
			break;
		}

		/* If there's data coming in with the response,
		 * receive it to the connection's buffer.
		 */
		if (tcp_conn->in.datalen) {
			iscsi_tcp_data_recv_prep(tcp_conn);
			return 0;
		}
	/* fall through */
	case ISCSI_OP_LOGOUT_RSP:
	case ISCSI_OP_NOOP_IN:
	case ISCSI_OP_SCSI_TMFUNC_RSP:
		rc = iscsi_complete_pdu(conn, hdr, NULL, 0);
		break;
	default:
		rc = ISCSI_ERR_BAD_OPCODE;
		break;
	}

	if (rc == 0) {
		/* Anything that comes with data should have
		 * been handled above. */
		if (tcp_conn->in.datalen)
			return ISCSI_ERR_PROTO;
		iscsi_tcp_hdr_recv_prep(tcp_conn);
	}

	return rc;
}

/**
 * iscsi_tcp_hdr_recv_done - process PDU header
 * @tcp_conn: iSCSI TCP connection
 * @segment: the buffer segment being processed
 *
 * This is the callback invoked when the PDU header has
 * been received. If the header is followed by additional
 * header segments, we go back for more data.
 */
static int
iscsi_tcp_hdr_recv_done(struct iscsi_tcp_conn *tcp_conn,
			struct iscsi_segment *segment)
{
	struct iscsi_conn *conn = tcp_conn->iscsi_conn;
	struct iscsi_hdr *hdr;

	/* Check if there are additional header segments
	 * *prior* to computing the digest, because we
	 * may need to go back to the caller for more.
	 */
	hdr = (struct iscsi_hdr *) tcp_conn->in.hdr_buf;
	if (segment->copied == sizeof(struct iscsi_hdr) && hdr->hlength) {
		/* Bump the header length - the caller will
		 * just loop around and get the AHS for us, and
		 * call again. */
		unsigned int ahslen = hdr->hlength << 2;

		/* Make sure we don't overflow */
		if (sizeof(*hdr) + ahslen > sizeof(tcp_conn->in.hdr_buf))
			return ISCSI_ERR_AHSLEN;

		segment->total_size += ahslen;
		segment->size += ahslen;
		return 0;
	}

	/* We're done processing the header. See if we're doing
	 * header digests; if so, set up the recv_digest buffer
	 * and go back for more. */
	if (conn->hdrdgst_en &&
	    !(conn->session->tt->caps & CAP_DIGEST_OFFLOAD)) {
		if (segment->digest_len == 0) {
			/*
			 * Even if we offload the digest processing we
			 * splice it in so we can increment the skb/segment
			 * counters in preparation for the data segment.
			 */
			iscsi_tcp_segment_splice_digest(segment,
							segment->recv_digest);
			return 0;
		}

		iscsi_tcp_dgst_header(tcp_conn->rx_hash, hdr,
				      segment->total_copied - ISCSI_DIGEST_SIZE,
				      segment->digest);

		if (!iscsi_tcp_dgst_verify(tcp_conn, segment))
			return ISCSI_ERR_HDR_DGST;
	}

	tcp_conn->in.hdr = hdr;
	return iscsi_tcp_hdr_dissect(conn, hdr);
}

/**
 * iscsi_tcp_recv_segment_is_hdr - tests if we are reading in a header
 * @tcp_conn: iscsi tcp conn
 *
 * returns non zero if we are currently processing or setup to process
 * a header.
 */
inline int iscsi_tcp_recv_segment_is_hdr(struct iscsi_tcp_conn *tcp_conn)
{
	return tcp_conn->in.segment.done == iscsi_tcp_hdr_recv_done;
}
EXPORT_SYMBOL_GPL(iscsi_tcp_recv_segment_is_hdr);

/**
 * iscsi_tcp_recv_skb - Process skb
 * @conn: iscsi connection
 * @skb: network buffer with header and/or data segment
 * @offset: offset in skb
 * @offloaded: bool indicating if transfer was offloaded
 * @status: iscsi TCP status result
 *
 * Will return status of transfer in @status. And will return
 * number of bytes copied.
 */
int iscsi_tcp_recv_skb(struct iscsi_conn *conn, struct sk_buff *skb,
		       unsigned int offset, bool offloaded, int *status)
{
	struct iscsi_tcp_conn *tcp_conn = conn->dd_data;
	struct iscsi_segment *segment = &tcp_conn->in.segment;
	struct skb_seq_state seq;
	unsigned int consumed = 0;
	int rc = 0;

	ISCSI_DBG_TCP(conn, "in %d bytes\n", skb->len - offset);
	/*
	 * Update for each skb instead of pdu, because over slow networks a
	 * data_in's data could take a while to read in. We also want to
	 * account for r2ts.
	 */
	conn->last_recv = jiffies;

	if (unlikely(conn->suspend_rx)) {
		ISCSI_DBG_TCP(conn, "Rx suspended!\n");
		*status = ISCSI_TCP_SUSPENDED;
		return 0;
	}

	if (offloaded) {
		segment->total_copied = segment->total_size;
		goto segment_done;
	}

	skb_prepare_seq_read(skb, offset, skb->len, &seq);
	while (1) {
		unsigned int avail;
		const u8 *ptr;

		avail = skb_seq_read(consumed, &ptr, &seq);
		if (avail == 0) {
			ISCSI_DBG_TCP(conn, "no more data avail. Consumed %d\n",
				      consumed);
			*status = ISCSI_TCP_SKB_DONE;
			goto skb_done;
		}
		BUG_ON(segment->copied >= segment->size);

		ISCSI_DBG_TCP(conn, "skb %p ptr=%p avail=%u\n", skb, ptr,
			      avail);
		rc = iscsi_tcp_segment_recv(tcp_conn, segment, ptr, avail);
		BUG_ON(rc == 0);
		consumed += rc;

		if (segment->total_copied >= segment->total_size) {
			skb_abort_seq_read(&seq);
			goto segment_done;
		}
	}

segment_done:
	*status = ISCSI_TCP_SEGMENT_DONE;
	ISCSI_DBG_TCP(conn, "segment done\n");
	rc = segment->done(tcp_conn, segment);
	if (rc != 0) {
		*status = ISCSI_TCP_CONN_ERR;
		ISCSI_DBG_TCP(conn, "Error receiving PDU, errno=%d\n", rc);
		iscsi_conn_failure(conn, rc);
		return 0;
	}
	/* The done() functions sets up the next segment. */

skb_done:
	conn->rxdata_octets += consumed;
	return consumed;
}
EXPORT_SYMBOL_GPL(iscsi_tcp_recv_skb);

/**
 * iscsi_tcp_task_init - Initialize iSCSI SCSI_READ or SCSI_WRITE commands
 * @task: scsi command task
 */
int iscsi_tcp_task_init(struct iscsi_task *task)
{
	struct iscsi_tcp_task *tcp_task = task->dd_data;
	struct iscsi_conn *conn = task->conn;
	struct scsi_cmnd *sc = task->sc;
	int err;

	if (!sc) {
		/*
		 * mgmt tasks do not have a scatterlist since they come
		 * in from the iscsi interface.
		 */
		ISCSI_DBG_TCP(conn, "mtask deq [itt 0x%x]\n", task->itt);

		return conn->session->tt->init_pdu(task, 0, task->data_count);
	}

	BUG_ON(kfifo_len(&tcp_task->r2tqueue));
	tcp_task->exp_datasn = 0;

	/* Prepare PDU, optionally w/ immediate data */
	ISCSI_DBG_TCP(conn, "task deq [itt 0x%x imm %d unsol %d]\n",
		      task->itt, task->imm_count, task->unsol_r2t.data_length);

	err = conn->session->tt->init_pdu(task, 0, task->imm_count);
	if (err)
		return err;
	task->imm_count = 0;
	return 0;
}
EXPORT_SYMBOL_GPL(iscsi_tcp_task_init);

static struct iscsi_r2t_info *iscsi_tcp_get_curr_r2t(struct iscsi_task *task)
{
	struct iscsi_tcp_task *tcp_task = task->dd_data;
	struct iscsi_r2t_info *r2t = NULL;

	if (iscsi_task_has_unsol_data(task))
		r2t = &task->unsol_r2t;
	else {
		spin_lock_bh(&tcp_task->queue2pool);
		if (tcp_task->r2t) {
			r2t = tcp_task->r2t;
			/* Continue with this R2T? */
			if (r2t->data_length <= r2t->sent) {
				ISCSI_DBG_TCP(task->conn,
					      "  done with r2t %p\n", r2t);
				kfifo_in(&tcp_task->r2tpool.queue,
					    (void *)&tcp_task->r2t,
					    sizeof(void *));
				tcp_task->r2t = r2t = NULL;
			}
		}

		if (r2t == NULL) {
			if (kfifo_out(&tcp_task->r2tqueue,
			    (void *)&tcp_task->r2t, sizeof(void *)) !=
			    sizeof(void *))
				r2t = NULL;
			else
				r2t = tcp_task->r2t;
		}
		spin_unlock_bh(&tcp_task->queue2pool);
	}

	return r2t;
}

/**
 * iscsi_tcp_task_xmit - xmit normal PDU task
 * @task: iscsi command task
 *
 * We're expected to return 0 when everything was transmitted successfully,
 * -EAGAIN if there's still data in the queue, or != 0 for any other kind
 * of error.
 */
int iscsi_tcp_task_xmit(struct iscsi_task *task)
{
	struct iscsi_conn *conn = task->conn;
	struct iscsi_session *session = conn->session;
	struct iscsi_r2t_info *r2t;
	int rc = 0;

flush:
	/* Flush any pending data first. */
	rc = session->tt->xmit_pdu(task);
	if (rc < 0)
		return rc;

	/* mgmt command */
	if (!task->sc) {
		if (task->hdr->itt == RESERVED_ITT)
			iscsi_put_task(task);
		return 0;
	}

	/* Are we done already? */
	if (task->sc->sc_data_direction != DMA_TO_DEVICE)
		return 0;

	r2t = iscsi_tcp_get_curr_r2t(task);
	if (r2t == NULL) {
		/* Waiting for more R2Ts to arrive. */
		ISCSI_DBG_TCP(conn, "no R2Ts yet\n");
		return 0;
	}

	rc = conn->session->tt->alloc_pdu(task, ISCSI_OP_SCSI_DATA_OUT);
	if (rc)
		return rc;
	iscsi_prep_data_out_pdu(task, r2t, (struct iscsi_data *) task->hdr);

	ISCSI_DBG_TCP(conn, "sol dout %p [dsn %d itt 0x%x doff %d dlen %d]\n",
		      r2t, r2t->datasn - 1, task->hdr->itt,
		      r2t->data_offset + r2t->sent, r2t->data_count);

	rc = conn->session->tt->init_pdu(task, r2t->data_offset + r2t->sent,
					 r2t->data_count);
	if (rc) {
		iscsi_conn_failure(conn, ISCSI_ERR_XMIT_FAILED);
		return rc;
	}

	r2t->sent += r2t->data_count;
	goto flush;
}
EXPORT_SYMBOL_GPL(iscsi_tcp_task_xmit);

struct iscsi_cls_conn *
iscsi_tcp_conn_setup(struct iscsi_cls_session *cls_session, int dd_data_size,
		      uint32_t conn_idx)

{
	struct iscsi_conn *conn;
	struct iscsi_cls_conn *cls_conn;
	struct iscsi_tcp_conn *tcp_conn;

	cls_conn = iscsi_conn_setup(cls_session,
				    sizeof(*tcp_conn) + dd_data_size, conn_idx);
	if (!cls_conn)
		return NULL;
	conn = cls_conn->dd_data;
	/*
	 * due to strange issues with iser these are not set
	 * in iscsi_conn_setup
	 */
	conn->max_recv_dlength = ISCSI_DEF_MAX_RECV_SEG_LEN;

	tcp_conn = conn->dd_data;
	tcp_conn->iscsi_conn = conn;
	tcp_conn->dd_data = conn->dd_data + sizeof(*tcp_conn);
	return cls_conn;
}
EXPORT_SYMBOL_GPL(iscsi_tcp_conn_setup);

void iscsi_tcp_conn_teardown(struct iscsi_cls_conn *cls_conn)
{
	iscsi_conn_teardown(cls_conn);
}
EXPORT_SYMBOL_GPL(iscsi_tcp_conn_teardown);

int iscsi_tcp_r2tpool_alloc(struct iscsi_session *session)
{
	int i;
	int cmd_i;

	/*
	 * initialize per-task: R2T pool and xmit queue
	 */
	for (cmd_i = 0; cmd_i < session->cmds_max; cmd_i++) {
	        struct iscsi_task *task = session->cmds[cmd_i];
		struct iscsi_tcp_task *tcp_task = task->dd_data;

		/*
		 * pre-allocated x2 as much r2ts to handle race when
		 * target acks DataOut faster than we data_xmit() queues
		 * could replenish r2tqueue.
		 */

		/* R2T pool */
		if (iscsi_pool_init(&tcp_task->r2tpool,
				    session->max_r2t * 2, NULL,
				    sizeof(struct iscsi_r2t_info))) {
			goto r2t_alloc_fail;
		}

		/* R2T xmit queue */
		if (kfifo_alloc(&tcp_task->r2tqueue,
		      session->max_r2t * 4 * sizeof(void*), GFP_KERNEL)) {
			iscsi_pool_free(&tcp_task->r2tpool);
			goto r2t_alloc_fail;
		}
		spin_lock_init(&tcp_task->pool2queue);
		spin_lock_init(&tcp_task->queue2pool);
	}

	return 0;

r2t_alloc_fail:
	for (i = 0; i < cmd_i; i++) {
		struct iscsi_task *task = session->cmds[i];
		struct iscsi_tcp_task *tcp_task = task->dd_data;

		kfifo_free(&tcp_task->r2tqueue);
		iscsi_pool_free(&tcp_task->r2tpool);
	}
	return -ENOMEM;
}
EXPORT_SYMBOL_GPL(iscsi_tcp_r2tpool_alloc);

void iscsi_tcp_r2tpool_free(struct iscsi_session *session)
{
	int i;

	for (i = 0; i < session->cmds_max; i++) {
		struct iscsi_task *task = session->cmds[i];
		struct iscsi_tcp_task *tcp_task = task->dd_data;

		kfifo_free(&tcp_task->r2tqueue);
		iscsi_pool_free(&tcp_task->r2tpool);
	}
}
EXPORT_SYMBOL_GPL(iscsi_tcp_r2tpool_free);

int iscsi_tcp_set_max_r2t(struct iscsi_conn *conn, char *buf)
{
	struct iscsi_session *session = conn->session;
	unsigned short r2ts = 0;

	sscanf(buf, "%hu", &r2ts);
	if (session->max_r2t == r2ts)
		return 0;

	if (!r2ts || !is_power_of_2(r2ts))
		return -EINVAL;

	session->max_r2t = r2ts;
	iscsi_tcp_r2tpool_free(session);
	return iscsi_tcp_r2tpool_alloc(session);
}
EXPORT_SYMBOL_GPL(iscsi_tcp_set_max_r2t);

void iscsi_tcp_conn_get_stats(struct iscsi_cls_conn *cls_conn,
			      struct iscsi_stats *stats)
{
	struct iscsi_conn *conn = cls_conn->dd_data;

	stats->txdata_octets = conn->txdata_octets;
	stats->rxdata_octets = conn->rxdata_octets;
	stats->scsicmd_pdus = conn->scsicmd_pdus_cnt;
	stats->dataout_pdus = conn->dataout_pdus_cnt;
	stats->scsirsp_pdus = conn->scsirsp_pdus_cnt;
	stats->datain_pdus = conn->datain_pdus_cnt;
	stats->r2t_pdus = conn->r2t_pdus_cnt;
	stats->tmfcmd_pdus = conn->tmfcmd_pdus_cnt;
	stats->tmfrsp_pdus = conn->tmfrsp_pdus_cnt;
}
EXPORT_SYMBOL_GPL(iscsi_tcp_conn_get_stats);<|MERGE_RESOLUTION|>--- conflicted
+++ resolved
@@ -8,11 +8,6 @@
  * Copyright (C) 2006 Red Hat, Inc.  All rights reserved.
  * maintained by open-iscsi@googlegroups.com
  *
-<<<<<<< HEAD
- * See the file COPYING included with this distribution for more details.
- *
-=======
->>>>>>> 4ff96fb5
  * Credits:
  *	Christoph Hellwig
  *	FUJITA Tomonori
