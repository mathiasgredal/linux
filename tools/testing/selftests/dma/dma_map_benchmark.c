// SPDX-License-Identifier: GPL-2.0-only
/*
 * Copyright (C) 2020 HiSilicon Limited.
 */

#include <fcntl.h>
#include <stdio.h>
#include <stdlib.h>
#include <string.h>
#include <unistd.h>
#include <sys/ioctl.h>
#include <sys/mman.h>
#include <linux/types.h>

#define NSEC_PER_MSEC	1000000L

#define DMA_MAP_BENCHMARK	_IOWR('d', 1, struct map_benchmark)
#define DMA_MAP_MAX_THREADS	1024
#define DMA_MAP_MAX_SECONDS     300
#define DMA_MAP_MAX_TRANS_DELAY	(10 * NSEC_PER_MSEC)

#define DMA_MAP_BIDIRECTIONAL	0
#define DMA_MAP_TO_DEVICE	1
#define DMA_MAP_FROM_DEVICE	2

static char *directions[] = {
	"BIDIRECTIONAL",
	"TO_DEVICE",
	"FROM_DEVICE",
};

struct map_benchmark {
	__u64 avg_map_100ns; /* average map latency in 100ns */
	__u64 map_stddev; /* standard deviation of map latency */
	__u64 avg_unmap_100ns; /* as above */
	__u64 unmap_stddev;
	__u32 threads; /* how many threads will do map/unmap in parallel */
	__u32 seconds; /* how long the test will last */
	__s32 node; /* which numa node this benchmark will run on */
	__u32 dma_bits; /* DMA addressing capability */
	__u32 dma_dir; /* DMA data direction */
	__u32 dma_trans_ns; /* time for DMA transmission in ns */
<<<<<<< HEAD
	__u8 expansion[80];	/* For future use */
=======
	__u32 granule; /* how many PAGE_SIZE will do map/unmap once a time */
	__u8 expansion[76];	/* For future use */
>>>>>>> 11e4b63a
};

int main(int argc, char **argv)
{
	struct map_benchmark map;
	int fd, opt;
	/* default single thread, run 20 seconds on NUMA_NO_NODE */
	int threads = 1, seconds = 20, node = -1;
	/* default dma mask 32bit, bidirectional DMA */
	int bits = 32, xdelay = 0, dir = DMA_MAP_BIDIRECTIONAL;
<<<<<<< HEAD
=======
	/* default granule 1 PAGESIZE */
	int granule = 1;
>>>>>>> 11e4b63a

	int cmd = DMA_MAP_BENCHMARK;
	char *p;

<<<<<<< HEAD
	while ((opt = getopt(argc, argv, "t:s:n:b:d:x:")) != -1) {
=======
	while ((opt = getopt(argc, argv, "t:s:n:b:d:x:g:")) != -1) {
>>>>>>> 11e4b63a
		switch (opt) {
		case 't':
			threads = atoi(optarg);
			break;
		case 's':
			seconds = atoi(optarg);
			break;
		case 'n':
			node = atoi(optarg);
			break;
		case 'b':
			bits = atoi(optarg);
			break;
		case 'd':
			dir = atoi(optarg);
			break;
		case 'x':
			xdelay = atoi(optarg);
			break;
<<<<<<< HEAD
=======
		case 'g':
			granule = atoi(optarg);
			break;
>>>>>>> 11e4b63a
		default:
			return -1;
		}
	}

	if (threads <= 0 || threads > DMA_MAP_MAX_THREADS) {
		fprintf(stderr, "invalid number of threads, must be in 1-%d\n",
			DMA_MAP_MAX_THREADS);
		exit(1);
	}

	if (seconds <= 0 || seconds > DMA_MAP_MAX_SECONDS) {
		fprintf(stderr, "invalid number of seconds, must be in 1-%d\n",
			DMA_MAP_MAX_SECONDS);
		exit(1);
	}

	if (xdelay < 0 || xdelay > DMA_MAP_MAX_TRANS_DELAY) {
		fprintf(stderr, "invalid transmit delay, must be in 0-%ld\n",
			DMA_MAP_MAX_TRANS_DELAY);
		exit(1);
	}

	/* suppose the mininum DMA zone is 1MB in the world */
	if (bits < 20 || bits > 64) {
		fprintf(stderr, "invalid dma mask bit, must be in 20-64\n");
		exit(1);
	}

	if (dir != DMA_MAP_BIDIRECTIONAL && dir != DMA_MAP_TO_DEVICE &&
			dir != DMA_MAP_FROM_DEVICE) {
		fprintf(stderr, "invalid dma direction\n");
		exit(1);
	}

	if (granule < 1 || granule > 1024) {
		fprintf(stderr, "invalid granule size\n");
		exit(1);
	}

	fd = open("/sys/kernel/debug/dma_map_benchmark", O_RDWR);
	if (fd == -1) {
		perror("open");
		exit(1);
	}

	memset(&map, 0, sizeof(map));
	map.seconds = seconds;
	map.threads = threads;
	map.node = node;
	map.dma_bits = bits;
	map.dma_dir = dir;
	map.dma_trans_ns = xdelay;
<<<<<<< HEAD
=======
	map.granule = granule;
>>>>>>> 11e4b63a

	if (ioctl(fd, cmd, &map)) {
		perror("ioctl");
		exit(1);
	}

	printf("dma mapping benchmark: threads:%d seconds:%d node:%d dir:%s granule: %d\n",
			threads, seconds, node, dir[directions], granule);
	printf("average map latency(us):%.1f standard deviation:%.1f\n",
			map.avg_map_100ns/10.0, map.map_stddev/10.0);
	printf("average unmap latency(us):%.1f standard deviation:%.1f\n",
			map.avg_unmap_100ns/10.0, map.unmap_stddev/10.0);

	return 0;
}<|MERGE_RESOLUTION|>--- conflicted
+++ resolved
@@ -40,12 +40,8 @@
 	__u32 dma_bits; /* DMA addressing capability */
 	__u32 dma_dir; /* DMA data direction */
 	__u32 dma_trans_ns; /* time for DMA transmission in ns */
-<<<<<<< HEAD
-	__u8 expansion[80];	/* For future use */
-=======
 	__u32 granule; /* how many PAGE_SIZE will do map/unmap once a time */
 	__u8 expansion[76];	/* For future use */
->>>>>>> 11e4b63a
 };
 
 int main(int argc, char **argv)
@@ -56,20 +52,13 @@
 	int threads = 1, seconds = 20, node = -1;
 	/* default dma mask 32bit, bidirectional DMA */
 	int bits = 32, xdelay = 0, dir = DMA_MAP_BIDIRECTIONAL;
-<<<<<<< HEAD
-=======
 	/* default granule 1 PAGESIZE */
 	int granule = 1;
->>>>>>> 11e4b63a
 
 	int cmd = DMA_MAP_BENCHMARK;
 	char *p;
 
-<<<<<<< HEAD
-	while ((opt = getopt(argc, argv, "t:s:n:b:d:x:")) != -1) {
-=======
 	while ((opt = getopt(argc, argv, "t:s:n:b:d:x:g:")) != -1) {
->>>>>>> 11e4b63a
 		switch (opt) {
 		case 't':
 			threads = atoi(optarg);
@@ -89,12 +78,9 @@
 		case 'x':
 			xdelay = atoi(optarg);
 			break;
-<<<<<<< HEAD
-=======
 		case 'g':
 			granule = atoi(optarg);
 			break;
->>>>>>> 11e4b63a
 		default:
 			return -1;
 		}
@@ -148,10 +134,7 @@
 	map.dma_bits = bits;
 	map.dma_dir = dir;
 	map.dma_trans_ns = xdelay;
-<<<<<<< HEAD
-=======
 	map.granule = granule;
->>>>>>> 11e4b63a
 
 	if (ioctl(fd, cmd, &map)) {
 		perror("ioctl");
