// SPDX-License-Identifier: GPL-2.0

#ifndef __KVM_X86_MMU_TDP_MMU_H
#define __KVM_X86_MMU_TDP_MMU_H

#include <linux/kvm_host.h>

hpa_t kvm_tdp_mmu_get_vcpu_root_hpa(struct kvm_vcpu *vcpu);

<<<<<<< HEAD
bool __kvm_tdp_mmu_zap_gfn_range(struct kvm *kvm, gfn_t start, gfn_t end,
				 bool can_yield);
static inline bool kvm_tdp_mmu_zap_gfn_range(struct kvm *kvm, gfn_t start,
					     gfn_t end)
{
	return __kvm_tdp_mmu_zap_gfn_range(kvm, start, end, true);
}
static inline bool kvm_tdp_mmu_zap_sp(struct kvm *kvm, struct kvm_mmu_page *sp)
{
	gfn_t end = sp->gfn + KVM_PAGES_PER_HPAGE(sp->role.level);
=======
__must_check static inline bool kvm_tdp_mmu_get_root(struct kvm *kvm,
						     struct kvm_mmu_page *root)
{
	if (root->role.invalid)
		return false;

	return refcount_inc_not_zero(&root->tdp_mmu_root_count);
}

void kvm_tdp_mmu_put_root(struct kvm *kvm, struct kvm_mmu_page *root,
			  bool shared);

bool __kvm_tdp_mmu_zap_gfn_range(struct kvm *kvm, int as_id, gfn_t start,
				 gfn_t end, bool can_yield, bool flush,
				 bool shared);
static inline bool kvm_tdp_mmu_zap_gfn_range(struct kvm *kvm, int as_id,
					     gfn_t start, gfn_t end, bool flush,
					     bool shared)
{
	return __kvm_tdp_mmu_zap_gfn_range(kvm, as_id, start, end, true, flush,
					   shared);
}
static inline bool kvm_tdp_mmu_zap_sp(struct kvm *kvm, struct kvm_mmu_page *sp)
{
	gfn_t end = sp->gfn + KVM_PAGES_PER_HPAGE(sp->role.level + 1);
>>>>>>> 11e4b63a

	/*
	 * Don't allow yielding, as the caller may have a flush pending.  Note,
	 * if mmu_lock is held for write, zapping will never yield in this case,
	 * but explicitly disallow it for safety.  The TDP MMU does not yield
	 * until it has made forward progress (steps sideways), and when zapping
	 * a single shadow page that it's guaranteed to see (thus the mmu_lock
	 * requirement), its "step sideways" will always step beyond the bounds
	 * of the shadow page's gfn range and stop iterating before yielding.
	 */
	lockdep_assert_held_write(&kvm->mmu_lock);
<<<<<<< HEAD
	return __kvm_tdp_mmu_zap_gfn_range(kvm, sp->gfn, end, false);
}
=======
	return __kvm_tdp_mmu_zap_gfn_range(kvm, kvm_mmu_page_as_id(sp),
					   sp->gfn, end, false, false, false);
}

>>>>>>> 11e4b63a
void kvm_tdp_mmu_zap_all(struct kvm *kvm);
void kvm_tdp_mmu_invalidate_all_roots(struct kvm *kvm);
void kvm_tdp_mmu_zap_invalidated_roots(struct kvm *kvm);

int kvm_tdp_mmu_map(struct kvm_vcpu *vcpu, gpa_t gpa, u32 error_code,
		    int map_writable, int max_level, kvm_pfn_t pfn,
		    bool prefault);

bool kvm_tdp_mmu_unmap_gfn_range(struct kvm *kvm, struct kvm_gfn_range *range,
				 bool flush);
bool kvm_tdp_mmu_age_gfn_range(struct kvm *kvm, struct kvm_gfn_range *range);
bool kvm_tdp_mmu_test_age_gfn(struct kvm *kvm, struct kvm_gfn_range *range);
bool kvm_tdp_mmu_set_spte_gfn(struct kvm *kvm, struct kvm_gfn_range *range);

bool kvm_tdp_mmu_wrprot_slot(struct kvm *kvm, struct kvm_memory_slot *slot,
			     int min_level);
bool kvm_tdp_mmu_clear_dirty_slot(struct kvm *kvm,
				  struct kvm_memory_slot *slot);
void kvm_tdp_mmu_clear_dirty_pt_masked(struct kvm *kvm,
				       struct kvm_memory_slot *slot,
				       gfn_t gfn, unsigned long mask,
				       bool wrprot);
<<<<<<< HEAD
void kvm_tdp_mmu_zap_collapsible_sptes(struct kvm *kvm,
				       struct kvm_memory_slot *slot);
=======
bool kvm_tdp_mmu_zap_collapsible_sptes(struct kvm *kvm,
				       const struct kvm_memory_slot *slot,
				       bool flush);
>>>>>>> 11e4b63a

bool kvm_tdp_mmu_write_protect_gfn(struct kvm *kvm,
				   struct kvm_memory_slot *slot, gfn_t gfn,
				   int min_level);

int kvm_tdp_mmu_get_walk(struct kvm_vcpu *vcpu, u64 addr, u64 *sptes,
			 int *root_level);

#ifdef CONFIG_X86_64
bool kvm_mmu_init_tdp_mmu(struct kvm *kvm);
void kvm_mmu_uninit_tdp_mmu(struct kvm *kvm);
static inline bool is_tdp_mmu_enabled(struct kvm *kvm) { return kvm->arch.tdp_mmu_enabled; }
static inline bool is_tdp_mmu_page(struct kvm_mmu_page *sp) { return sp->tdp_mmu_page; }

static inline bool is_tdp_mmu(struct kvm_mmu *mmu)
{
	struct kvm_mmu_page *sp;
	hpa_t hpa = mmu->root_hpa;

	if (WARN_ON(!VALID_PAGE(hpa)))
		return false;

	/*
	 * A NULL shadow page is legal when shadowing a non-paging guest with
	 * PAE paging, as the MMU will be direct with root_hpa pointing at the
	 * pae_root page, not a shadow page.
	 */
	sp = to_shadow_page(hpa);
	return sp && is_tdp_mmu_page(sp) && sp->root_count;
}
#else
static inline bool kvm_mmu_init_tdp_mmu(struct kvm *kvm) { return false; }
static inline void kvm_mmu_uninit_tdp_mmu(struct kvm *kvm) {}
static inline bool is_tdp_mmu_enabled(struct kvm *kvm) { return false; }
static inline bool is_tdp_mmu_page(struct kvm_mmu_page *sp) { return false; }
static inline bool is_tdp_mmu(struct kvm_mmu *mmu) { return false; }
#endif

#endif /* __KVM_X86_MMU_TDP_MMU_H */<|MERGE_RESOLUTION|>--- conflicted
+++ resolved
@@ -7,18 +7,6 @@
 
 hpa_t kvm_tdp_mmu_get_vcpu_root_hpa(struct kvm_vcpu *vcpu);
 
-<<<<<<< HEAD
-bool __kvm_tdp_mmu_zap_gfn_range(struct kvm *kvm, gfn_t start, gfn_t end,
-				 bool can_yield);
-static inline bool kvm_tdp_mmu_zap_gfn_range(struct kvm *kvm, gfn_t start,
-					     gfn_t end)
-{
-	return __kvm_tdp_mmu_zap_gfn_range(kvm, start, end, true);
-}
-static inline bool kvm_tdp_mmu_zap_sp(struct kvm *kvm, struct kvm_mmu_page *sp)
-{
-	gfn_t end = sp->gfn + KVM_PAGES_PER_HPAGE(sp->role.level);
-=======
 __must_check static inline bool kvm_tdp_mmu_get_root(struct kvm *kvm,
 						     struct kvm_mmu_page *root)
 {
@@ -44,7 +32,6 @@
 static inline bool kvm_tdp_mmu_zap_sp(struct kvm *kvm, struct kvm_mmu_page *sp)
 {
 	gfn_t end = sp->gfn + KVM_PAGES_PER_HPAGE(sp->role.level + 1);
->>>>>>> 11e4b63a
 
 	/*
 	 * Don't allow yielding, as the caller may have a flush pending.  Note,
@@ -56,15 +43,10 @@
 	 * of the shadow page's gfn range and stop iterating before yielding.
 	 */
 	lockdep_assert_held_write(&kvm->mmu_lock);
-<<<<<<< HEAD
-	return __kvm_tdp_mmu_zap_gfn_range(kvm, sp->gfn, end, false);
-}
-=======
 	return __kvm_tdp_mmu_zap_gfn_range(kvm, kvm_mmu_page_as_id(sp),
 					   sp->gfn, end, false, false, false);
 }
 
->>>>>>> 11e4b63a
 void kvm_tdp_mmu_zap_all(struct kvm *kvm);
 void kvm_tdp_mmu_invalidate_all_roots(struct kvm *kvm);
 void kvm_tdp_mmu_zap_invalidated_roots(struct kvm *kvm);
@@ -87,14 +69,9 @@
 				       struct kvm_memory_slot *slot,
 				       gfn_t gfn, unsigned long mask,
 				       bool wrprot);
-<<<<<<< HEAD
-void kvm_tdp_mmu_zap_collapsible_sptes(struct kvm *kvm,
-				       struct kvm_memory_slot *slot);
-=======
 bool kvm_tdp_mmu_zap_collapsible_sptes(struct kvm *kvm,
 				       const struct kvm_memory_slot *slot,
 				       bool flush);
->>>>>>> 11e4b63a
 
 bool kvm_tdp_mmu_write_protect_gfn(struct kvm *kvm,
 				   struct kvm_memory_slot *slot, gfn_t gfn,
