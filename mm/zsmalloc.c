--- conflicted
+++ resolved
@@ -893,12 +893,7 @@
 	ClearPagePrivate(page);
 	set_page_private(page, 0);
 	page_mapcount_reset(page);
-<<<<<<< HEAD
-	ClearPageHugeObject(page);
 	page->index = 0;
-=======
-	page->freelist = NULL;
->>>>>>> 9bd91a86
 }
 
 static int trylock_zspage(struct zspage *zspage)
