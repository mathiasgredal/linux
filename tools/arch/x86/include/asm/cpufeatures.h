--- conflicted
+++ resolved
@@ -236,11 +236,8 @@
 #define X86_FEATURE_EPT_AD		( 8*32+17) /* Intel Extended Page Table access-dirty bit */
 #define X86_FEATURE_VMCALL		( 8*32+18) /* "" Hypervisor supports the VMCALL instruction */
 #define X86_FEATURE_VMW_VMMCALL		( 8*32+19) /* "" VMware prefers VMMCALL hypercall instruction */
-<<<<<<< HEAD
-=======
 #define X86_FEATURE_PVUNLOCK		( 8*32+20) /* "" PV unlock function */
 #define X86_FEATURE_VCPUPREEMPT		( 8*32+21) /* "" PV vcpu_is_preempted function */
->>>>>>> 11e4b63a
 
 /* Intel-defined CPU features, CPUID level 0x00000007:0 (EBX), word 9 */
 #define X86_FEATURE_FSGSBASE		( 9*32+ 0) /* RDFSBASE, WRFSBASE, RDGSBASE, WRGSBASE instructions*/
@@ -343,10 +340,7 @@
 #define X86_FEATURE_AVIC		(15*32+13) /* Virtual Interrupt Controller */
 #define X86_FEATURE_V_VMSAVE_VMLOAD	(15*32+15) /* Virtual VMSAVE VMLOAD */
 #define X86_FEATURE_VGIF		(15*32+16) /* Virtual GIF */
-<<<<<<< HEAD
-=======
 #define X86_FEATURE_V_SPEC_CTRL		(15*32+20) /* Virtual SPEC_CTRL */
->>>>>>> 11e4b63a
 #define X86_FEATURE_SVME_ADDR_CHK	(15*32+28) /* "" SVME addr check */
 
 /* Intel-defined CPU features, CPUID level 0x00000007:0 (ECX), word 16 */
