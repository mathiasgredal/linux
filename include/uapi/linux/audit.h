--- conflicted
+++ resolved
@@ -118,12 +118,9 @@
 #define AUDIT_TIME_ADJNTPVAL	1333	/* NTP value adjustment */
 #define AUDIT_BPF		1334	/* BPF subsystem */
 #define AUDIT_EVENT_LISTENER	1335	/* Task joined multicast read socket */
-<<<<<<< HEAD
 #define AUDIT_DM_CTRL		1336	/* Device Mapper target control */
 #define AUDIT_DM_EVENT		1337	/* Device Mapper events */
-=======
-#define AUDIT_URINGOP		1336	/* io_uring operation */
->>>>>>> 4d5b5539
+#define AUDIT_URINGOP		1338	/* io_uring operation */
 
 #define AUDIT_AVC		1400	/* SE Linux avc denial or grant */
 #define AUDIT_SELINUX_ERR	1401	/* Internal SE Linux Errors */
