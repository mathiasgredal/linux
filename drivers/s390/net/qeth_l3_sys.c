// SPDX-License-Identifier: GPL-2.0
/*
 *    Copyright IBM Corp. 2007
 *    Author(s): Utz Bacher <utz.bacher@de.ibm.com>,
 *		 Frank Pavlic <fpavlic@de.ibm.com>,
 *		 Thomas Spatzier <tspat@de.ibm.com>,
 *		 Frank Blaschka <frank.blaschka@de.ibm.com>
 */

#include <linux/slab.h>
#include <asm/ebcdic.h>
#include <linux/hashtable.h>
#include <linux/inet.h>
#include "qeth_l3.h"

#define QETH_DEVICE_ATTR(_id, _name, _mode, _show, _store) \
struct device_attribute dev_attr_##_id = __ATTR(_name, _mode, _show, _store)

static int qeth_l3_string_to_ipaddr(const char *buf,
				    enum qeth_prot_versions proto, u8 *addr)
{
	const char *end;

	if ((proto == QETH_PROT_IPV4 && !in4_pton(buf, -1, addr, -1, &end)) ||
	    (proto == QETH_PROT_IPV6 && !in6_pton(buf, -1, addr, -1, &end)))
		return -EINVAL;
	return 0;
}

static ssize_t qeth_l3_dev_route_show(struct qeth_card *card,
			struct qeth_routing_info *route, char *buf)
{
	switch (route->type) {
	case PRIMARY_ROUTER:
		return sprintf(buf, "%s\n", "primary router");
	case SECONDARY_ROUTER:
		return sprintf(buf, "%s\n", "secondary router");
	case MULTICAST_ROUTER:
		if (card->info.broadcast_capable == QETH_BROADCAST_WITHOUT_ECHO)
			return sprintf(buf, "%s\n", "multicast router+");
		else
			return sprintf(buf, "%s\n", "multicast router");
	case PRIMARY_CONNECTOR:
		if (card->info.broadcast_capable == QETH_BROADCAST_WITHOUT_ECHO)
			return sprintf(buf, "%s\n", "primary connector+");
		else
			return sprintf(buf, "%s\n", "primary connector");
	case SECONDARY_CONNECTOR:
		if (card->info.broadcast_capable == QETH_BROADCAST_WITHOUT_ECHO)
			return sprintf(buf, "%s\n", "secondary connector+");
		else
			return sprintf(buf, "%s\n", "secondary connector");
	default:
		return sprintf(buf, "%s\n", "no");
	}
}

static ssize_t qeth_l3_dev_route4_show(struct device *dev,
			struct device_attribute *attr, char *buf)
{
	struct qeth_card *card = dev_get_drvdata(dev);

	return qeth_l3_dev_route_show(card, &card->options.route4, buf);
}

static ssize_t qeth_l3_dev_route_store(struct qeth_card *card,
		struct qeth_routing_info *route, enum qeth_prot_versions prot,
		const char *buf, size_t count)
{
	enum qeth_routing_types old_route_type = route->type;
	int rc = 0;

	mutex_lock(&card->conf_mutex);
	if (sysfs_streq(buf, "no_router")) {
		route->type = NO_ROUTER;
	} else if (sysfs_streq(buf, "primary_connector")) {
		route->type = PRIMARY_CONNECTOR;
	} else if (sysfs_streq(buf, "secondary_connector")) {
		route->type = SECONDARY_CONNECTOR;
	} else if (sysfs_streq(buf, "primary_router")) {
		route->type = PRIMARY_ROUTER;
	} else if (sysfs_streq(buf, "secondary_router")) {
		route->type = SECONDARY_ROUTER;
	} else if (sysfs_streq(buf, "multicast_router")) {
		route->type = MULTICAST_ROUTER;
	} else {
		rc = -EINVAL;
		goto out;
	}
	if (qeth_card_hw_is_reachable(card) &&
	    (old_route_type != route->type)) {
		if (prot == QETH_PROT_IPV4)
			rc = qeth_l3_setrouting_v4(card);
		else if (prot == QETH_PROT_IPV6)
			rc = qeth_l3_setrouting_v6(card);
	}
out:
	if (rc)
		route->type = old_route_type;
	mutex_unlock(&card->conf_mutex);
	return rc ? rc : count;
}

static ssize_t qeth_l3_dev_route4_store(struct device *dev,
		struct device_attribute *attr, const char *buf, size_t count)
{
	struct qeth_card *card = dev_get_drvdata(dev);

	return qeth_l3_dev_route_store(card, &card->options.route4,
				QETH_PROT_IPV4, buf, count);
}

static DEVICE_ATTR(route4, 0644, qeth_l3_dev_route4_show,
			qeth_l3_dev_route4_store);

static ssize_t qeth_l3_dev_route6_show(struct device *dev,
			struct device_attribute *attr, char *buf)
{
	struct qeth_card *card = dev_get_drvdata(dev);

	return qeth_l3_dev_route_show(card, &card->options.route6, buf);
}

static ssize_t qeth_l3_dev_route6_store(struct device *dev,
		struct device_attribute *attr, const char *buf, size_t count)
{
	struct qeth_card *card = dev_get_drvdata(dev);

	return qeth_l3_dev_route_store(card, &card->options.route6,
				QETH_PROT_IPV6, buf, count);
}

static DEVICE_ATTR(route6, 0644, qeth_l3_dev_route6_show,
			qeth_l3_dev_route6_store);

static ssize_t qeth_l3_dev_fake_broadcast_show(struct device *dev,
			struct device_attribute *attr, char *buf)
{
	struct qeth_card *card = dev_get_drvdata(dev);

	return sprintf(buf, "%i\n", card->options.fake_broadcast? 1:0);
}

static ssize_t qeth_l3_dev_fake_broadcast_store(struct device *dev,
		struct device_attribute *attr, const char *buf, size_t count)
{
	struct qeth_card *card = dev_get_drvdata(dev);
	char *tmp;
	int i, rc = 0;

	mutex_lock(&card->conf_mutex);
	if (card->state != CARD_STATE_DOWN) {
		rc = -EPERM;
		goto out;
	}

	i = simple_strtoul(buf, &tmp, 16);
	if ((i == 0) || (i == 1))
		card->options.fake_broadcast = i;
	else
		rc = -EINVAL;
out:
	mutex_unlock(&card->conf_mutex);
	return rc ? rc : count;
}

static DEVICE_ATTR(fake_broadcast, 0644, qeth_l3_dev_fake_broadcast_show,
		   qeth_l3_dev_fake_broadcast_store);

static ssize_t qeth_l3_dev_sniffer_show(struct device *dev,
		struct device_attribute *attr, char *buf)
{
	struct qeth_card *card = dev_get_drvdata(dev);

	return sprintf(buf, "%i\n", card->options.sniffer ? 1 : 0);
}

static ssize_t qeth_l3_dev_sniffer_store(struct device *dev,
		struct device_attribute *attr, const char *buf, size_t count)
{
	struct qeth_card *card = dev_get_drvdata(dev);
	int rc = 0;
	unsigned long i;

	if (!IS_IQD(card))
		return -EPERM;
	if (card->options.cq == QETH_CQ_ENABLED)
		return -EPERM;

	mutex_lock(&card->conf_mutex);
	if (card->state != CARD_STATE_DOWN) {
		rc = -EPERM;
		goto out;
	}

	rc = kstrtoul(buf, 16, &i);
	if (rc) {
		rc = -EINVAL;
		goto out;
	}
	switch (i) {
	case 0:
		card->options.sniffer = i;
		break;
	case 1:
		qdio_get_ssqd_desc(CARD_DDEV(card), &card->ssqd);
		if (card->ssqd.qdioac2 & CHSC_AC2_SNIFFER_AVAILABLE) {
			card->options.sniffer = i;
			if (card->qdio.init_pool.buf_count !=
					QETH_IN_BUF_COUNT_MAX)
				qeth_realloc_buffer_pool(card,
					QETH_IN_BUF_COUNT_MAX);
		} else
			rc = -EPERM;
		break;
	default:
		rc = -EINVAL;
	}
out:
	mutex_unlock(&card->conf_mutex);
	return rc ? rc : count;
}

static DEVICE_ATTR(sniffer, 0644, qeth_l3_dev_sniffer_show,
		qeth_l3_dev_sniffer_store);

static ssize_t qeth_l3_dev_hsuid_show(struct device *dev,
		struct device_attribute *attr, char *buf)
{
	struct qeth_card *card = dev_get_drvdata(dev);
	char tmp_hsuid[9];

	if (!IS_IQD(card))
		return -EPERM;

	memcpy(tmp_hsuid, card->options.hsuid, sizeof(tmp_hsuid));
	EBCASC(tmp_hsuid, 8);
	return sprintf(buf, "%s\n", tmp_hsuid);
}

static ssize_t qeth_l3_dev_hsuid_store(struct device *dev,
		struct device_attribute *attr, const char *buf, size_t count)
{
	struct qeth_card *card = dev_get_drvdata(dev);
	int rc = 0;
	char *tmp;
<<<<<<< HEAD
	int rc;
=======
>>>>>>> a7196caf

	if (!IS_IQD(card))
		return -EPERM;

	mutex_lock(&card->conf_mutex);
	if (card->state != CARD_STATE_DOWN) {
		rc = -EPERM;
		goto out;
	}

	if (card->options.sniffer) {
		rc = -EPERM;
		goto out;
	}

	if (card->options.cq == QETH_CQ_NOTAVAILABLE) {
		rc = -EPERM;
		goto out;
	}

	tmp = strsep((char **)&buf, "\n");
	if (strlen(tmp) > 8) {
		rc = -EINVAL;
		goto out;
	}

	if (card->options.hsuid[0])
		/* delete old ip address */
		qeth_l3_modify_hsuid(card, false);

	if (strlen(tmp) == 0) {
		/* delete ip address only */
		card->options.hsuid[0] = '\0';
		memcpy(card->dev->perm_addr, card->options.hsuid, 9);
		qeth_configure_cq(card, QETH_CQ_DISABLED);
		goto out;
	}

	if (qeth_configure_cq(card, QETH_CQ_ENABLED)) {
		rc = -EPERM;
		goto out;
	}

	snprintf(card->options.hsuid, sizeof(card->options.hsuid),
		 "%-8s", tmp);
	ASCEBC(card->options.hsuid, 8);
	memcpy(card->dev->perm_addr, card->options.hsuid, 9);

	rc = qeth_l3_modify_hsuid(card, true);

out:
	mutex_unlock(&card->conf_mutex);
	return rc ? rc : count;
}

static DEVICE_ATTR(hsuid, 0644, qeth_l3_dev_hsuid_show,
		   qeth_l3_dev_hsuid_store);


static struct attribute *qeth_l3_device_attrs[] = {
	&dev_attr_route4.attr,
	&dev_attr_route6.attr,
	&dev_attr_fake_broadcast.attr,
	&dev_attr_sniffer.attr,
	&dev_attr_hsuid.attr,
	NULL,
};

static const struct attribute_group qeth_l3_device_attr_group = {
	.attrs = qeth_l3_device_attrs,
};

static ssize_t qeth_l3_dev_ipato_enable_show(struct device *dev,
			struct device_attribute *attr, char *buf)
{
	struct qeth_card *card = dev_get_drvdata(dev);

	return sprintf(buf, "%i\n", card->ipato.enabled? 1:0);
}

static ssize_t qeth_l3_dev_ipato_enable_store(struct device *dev,
		struct device_attribute *attr, const char *buf, size_t count)
{
	struct qeth_card *card = dev_get_drvdata(dev);
	bool enable;
	int rc = 0;

	mutex_lock(&card->conf_mutex);
	if (card->state != CARD_STATE_DOWN) {
		rc = -EPERM;
		goto out;
	}

	if (sysfs_streq(buf, "toggle")) {
		enable = !card->ipato.enabled;
	} else if (kstrtobool(buf, &enable)) {
		rc = -EINVAL;
		goto out;
	}

	if (card->ipato.enabled != enable) {
		card->ipato.enabled = enable;
		mutex_lock(&card->ip_lock);
		qeth_l3_update_ipato(card);
		mutex_unlock(&card->ip_lock);
	}
out:
	mutex_unlock(&card->conf_mutex);
	return rc ? rc : count;
}

static QETH_DEVICE_ATTR(ipato_enable, enable, 0644,
			qeth_l3_dev_ipato_enable_show,
			qeth_l3_dev_ipato_enable_store);

static ssize_t qeth_l3_dev_ipato_invert4_show(struct device *dev,
				struct device_attribute *attr, char *buf)
{
	struct qeth_card *card = dev_get_drvdata(dev);

	return sprintf(buf, "%i\n", card->ipato.invert4? 1:0);
}

static ssize_t qeth_l3_dev_ipato_invert4_store(struct device *dev,
				struct device_attribute *attr,
				const char *buf, size_t count)
{
	struct qeth_card *card = dev_get_drvdata(dev);
	bool invert;
	int rc = 0;

	mutex_lock(&card->conf_mutex);
	if (sysfs_streq(buf, "toggle")) {
		invert = !card->ipato.invert4;
	} else if (kstrtobool(buf, &invert)) {
		rc = -EINVAL;
		goto out;
	}

	if (card->ipato.invert4 != invert) {
		card->ipato.invert4 = invert;
		mutex_lock(&card->ip_lock);
		qeth_l3_update_ipato(card);
		mutex_unlock(&card->ip_lock);
	}
out:
	mutex_unlock(&card->conf_mutex);
	return rc ? rc : count;
}

static QETH_DEVICE_ATTR(ipato_invert4, invert4, 0644,
			qeth_l3_dev_ipato_invert4_show,
			qeth_l3_dev_ipato_invert4_store);

static ssize_t qeth_l3_dev_ipato_add_show(char *buf, struct qeth_card *card,
			enum qeth_prot_versions proto)
{
	struct qeth_ipato_entry *ipatoe;
	char addr_str[40];
	int entry_len; /* length of 1 entry string, differs between v4 and v6 */
	int i = 0;

	entry_len = (proto == QETH_PROT_IPV4)? 12 : 40;
	/* add strlen for "/<mask>\n" */
	entry_len += (proto == QETH_PROT_IPV4)? 5 : 6;
	mutex_lock(&card->ip_lock);
	list_for_each_entry(ipatoe, &card->ipato.entries, entry) {
		if (ipatoe->proto != proto)
			continue;
		/* String must not be longer than PAGE_SIZE. So we check if
		 * string length gets near PAGE_SIZE. Then we can savely display
		 * the next IPv6 address (worst case, compared to IPv4) */
		if ((PAGE_SIZE - i) <= entry_len)
			break;
		qeth_l3_ipaddr_to_string(proto, ipatoe->addr, addr_str);
		i += snprintf(buf + i, PAGE_SIZE - i,
			      "%s/%i\n", addr_str, ipatoe->mask_bits);
	}
	mutex_unlock(&card->ip_lock);
	i += snprintf(buf + i, PAGE_SIZE - i, "\n");

	return i;
}

static ssize_t qeth_l3_dev_ipato_add4_show(struct device *dev,
				struct device_attribute *attr, char *buf)
{
	struct qeth_card *card = dev_get_drvdata(dev);

	return qeth_l3_dev_ipato_add_show(buf, card, QETH_PROT_IPV4);
}

static int qeth_l3_parse_ipatoe(const char *buf, enum qeth_prot_versions proto,
		  u8 *addr, int *mask_bits)
{
	const char *start, *end;
	char *tmp;
	char buffer[40] = {0, };

	start = buf;
	/* get address string */
	end = strchr(start, '/');
	if (!end || (end - start >= 40)) {
		return -EINVAL;
	}
	strncpy(buffer, start, end - start);
	if (qeth_l3_string_to_ipaddr(buffer, proto, addr)) {
		return -EINVAL;
	}
	start = end + 1;
	*mask_bits = simple_strtoul(start, &tmp, 10);
	if (!strlen(start) ||
	    (tmp == start) ||
	    (*mask_bits > ((proto == QETH_PROT_IPV4) ? 32 : 128))) {
		return -EINVAL;
	}
	return 0;
}

static ssize_t qeth_l3_dev_ipato_add_store(const char *buf, size_t count,
			 struct qeth_card *card, enum qeth_prot_versions proto)
{
	struct qeth_ipato_entry *ipatoe;
	u8 addr[16];
	int mask_bits;
	int rc = 0;

	mutex_lock(&card->conf_mutex);
	rc = qeth_l3_parse_ipatoe(buf, proto, addr, &mask_bits);
	if (rc)
		goto out;

	ipatoe = kzalloc(sizeof(struct qeth_ipato_entry), GFP_KERNEL);
	if (!ipatoe) {
		rc = -ENOMEM;
		goto out;
	}
	ipatoe->proto = proto;
	memcpy(ipatoe->addr, addr, (proto == QETH_PROT_IPV4)? 4:16);
	ipatoe->mask_bits = mask_bits;

	rc = qeth_l3_add_ipato_entry(card, ipatoe);
	if (rc)
		kfree(ipatoe);
out:
	mutex_unlock(&card->conf_mutex);
	return rc ? rc : count;
}

static ssize_t qeth_l3_dev_ipato_add4_store(struct device *dev,
		struct device_attribute *attr, const char *buf, size_t count)
{
	struct qeth_card *card = dev_get_drvdata(dev);

	return qeth_l3_dev_ipato_add_store(buf, count, card, QETH_PROT_IPV4);
}

static QETH_DEVICE_ATTR(ipato_add4, add4, 0644,
			qeth_l3_dev_ipato_add4_show,
			qeth_l3_dev_ipato_add4_store);

static ssize_t qeth_l3_dev_ipato_del_store(const char *buf, size_t count,
			 struct qeth_card *card, enum qeth_prot_versions proto)
{
	u8 addr[16];
	int mask_bits;
	int rc = 0;

	mutex_lock(&card->conf_mutex);
	rc = qeth_l3_parse_ipatoe(buf, proto, addr, &mask_bits);
	if (!rc)
		rc = qeth_l3_del_ipato_entry(card, proto, addr, mask_bits);
	mutex_unlock(&card->conf_mutex);
	return rc ? rc : count;
}

static ssize_t qeth_l3_dev_ipato_del4_store(struct device *dev,
		struct device_attribute *attr, const char *buf, size_t count)
{
	struct qeth_card *card = dev_get_drvdata(dev);

	return qeth_l3_dev_ipato_del_store(buf, count, card, QETH_PROT_IPV4);
}

static QETH_DEVICE_ATTR(ipato_del4, del4, 0200, NULL,
			qeth_l3_dev_ipato_del4_store);

static ssize_t qeth_l3_dev_ipato_invert6_show(struct device *dev,
		struct device_attribute *attr, char *buf)
{
	struct qeth_card *card = dev_get_drvdata(dev);

	return sprintf(buf, "%i\n", card->ipato.invert6? 1:0);
}

static ssize_t qeth_l3_dev_ipato_invert6_store(struct device *dev,
		struct device_attribute *attr, const char *buf, size_t count)
{
	struct qeth_card *card = dev_get_drvdata(dev);
	bool invert;
	int rc = 0;

	mutex_lock(&card->conf_mutex);
	if (sysfs_streq(buf, "toggle")) {
		invert = !card->ipato.invert6;
	} else if (kstrtobool(buf, &invert)) {
		rc = -EINVAL;
		goto out;
	}

	if (card->ipato.invert6 != invert) {
		card->ipato.invert6 = invert;
		mutex_lock(&card->ip_lock);
		qeth_l3_update_ipato(card);
		mutex_unlock(&card->ip_lock);
	}
out:
	mutex_unlock(&card->conf_mutex);
	return rc ? rc : count;
}

static QETH_DEVICE_ATTR(ipato_invert6, invert6, 0644,
			qeth_l3_dev_ipato_invert6_show,
			qeth_l3_dev_ipato_invert6_store);


static ssize_t qeth_l3_dev_ipato_add6_show(struct device *dev,
				struct device_attribute *attr, char *buf)
{
	struct qeth_card *card = dev_get_drvdata(dev);

	return qeth_l3_dev_ipato_add_show(buf, card, QETH_PROT_IPV6);
}

static ssize_t qeth_l3_dev_ipato_add6_store(struct device *dev,
		struct device_attribute *attr, const char *buf, size_t count)
{
	struct qeth_card *card = dev_get_drvdata(dev);

	return qeth_l3_dev_ipato_add_store(buf, count, card, QETH_PROT_IPV6);
}

static QETH_DEVICE_ATTR(ipato_add6, add6, 0644,
			qeth_l3_dev_ipato_add6_show,
			qeth_l3_dev_ipato_add6_store);

static ssize_t qeth_l3_dev_ipato_del6_store(struct device *dev,
		struct device_attribute *attr, const char *buf, size_t count)
{
	struct qeth_card *card = dev_get_drvdata(dev);

	return qeth_l3_dev_ipato_del_store(buf, count, card, QETH_PROT_IPV6);
}

static QETH_DEVICE_ATTR(ipato_del6, del6, 0200, NULL,
			qeth_l3_dev_ipato_del6_store);

static struct attribute *qeth_ipato_device_attrs[] = {
	&dev_attr_ipato_enable.attr,
	&dev_attr_ipato_invert4.attr,
	&dev_attr_ipato_add4.attr,
	&dev_attr_ipato_del4.attr,
	&dev_attr_ipato_invert6.attr,
	&dev_attr_ipato_add6.attr,
	&dev_attr_ipato_del6.attr,
	NULL,
};

static const struct attribute_group qeth_device_ipato_group = {
	.name = "ipa_takeover",
	.attrs = qeth_ipato_device_attrs,
};

static ssize_t qeth_l3_dev_ip_add_show(struct device *dev, char *buf,
				       enum qeth_prot_versions proto,
				       enum qeth_ip_types type)
{
	struct qeth_card *card = dev_get_drvdata(dev);
	struct qeth_ipaddr *ipaddr;
	char addr_str[40];
	int str_len = 0;
	int entry_len; /* length of 1 entry string, differs between v4 and v6 */
	int i;

	entry_len = (proto == QETH_PROT_IPV4)? 12 : 40;
	entry_len += 2; /* \n + terminator */
	mutex_lock(&card->ip_lock);
	hash_for_each(card->ip_htable, i, ipaddr, hnode) {
		if (ipaddr->proto != proto || ipaddr->type != type)
			continue;
		/* String must not be longer than PAGE_SIZE. So we check if
		 * string length gets near PAGE_SIZE. Then we can savely display
		 * the next IPv6 address (worst case, compared to IPv4) */
		if ((PAGE_SIZE - str_len) <= entry_len)
			break;
		qeth_l3_ipaddr_to_string(proto, (const u8 *)&ipaddr->u,
			addr_str);
		str_len += snprintf(buf + str_len, PAGE_SIZE - str_len, "%s\n",
				    addr_str);
	}
	mutex_unlock(&card->ip_lock);
	str_len += snprintf(buf + str_len, PAGE_SIZE - str_len, "\n");

	return str_len;
}

static ssize_t qeth_l3_dev_vipa_add4_show(struct device *dev,
					  struct device_attribute *attr,
					  char *buf)
{
	return qeth_l3_dev_ip_add_show(dev, buf, QETH_PROT_IPV4,
				       QETH_IP_TYPE_VIPA);
}

static int qeth_l3_parse_vipae(const char *buf, enum qeth_prot_versions proto,
		 u8 *addr)
{
	if (qeth_l3_string_to_ipaddr(buf, proto, addr)) {
		return -EINVAL;
	}
	return 0;
}

static ssize_t qeth_l3_dev_vipa_add_store(const char *buf, size_t count,
			struct qeth_card *card, enum qeth_prot_versions proto)
{
	u8 addr[16] = {0, };
	int rc;

	mutex_lock(&card->conf_mutex);
	rc = qeth_l3_parse_vipae(buf, proto, addr);
	if (!rc)
		rc = qeth_l3_modify_rxip_vipa(card, true, addr,
					      QETH_IP_TYPE_VIPA, proto);
	mutex_unlock(&card->conf_mutex);
	return rc ? rc : count;
}

static ssize_t qeth_l3_dev_vipa_add4_store(struct device *dev,
		struct device_attribute *attr, const char *buf, size_t count)
{
	struct qeth_card *card = dev_get_drvdata(dev);

	return qeth_l3_dev_vipa_add_store(buf, count, card, QETH_PROT_IPV4);
}

static QETH_DEVICE_ATTR(vipa_add4, add4, 0644,
			qeth_l3_dev_vipa_add4_show,
			qeth_l3_dev_vipa_add4_store);

static ssize_t qeth_l3_dev_vipa_del_store(const char *buf, size_t count,
			 struct qeth_card *card, enum qeth_prot_versions proto)
{
	u8 addr[16];
	int rc;

	mutex_lock(&card->conf_mutex);
	rc = qeth_l3_parse_vipae(buf, proto, addr);
	if (!rc)
		rc = qeth_l3_modify_rxip_vipa(card, false, addr,
					      QETH_IP_TYPE_VIPA, proto);
	mutex_unlock(&card->conf_mutex);
	return rc ? rc : count;
}

static ssize_t qeth_l3_dev_vipa_del4_store(struct device *dev,
		struct device_attribute *attr, const char *buf, size_t count)
{
	struct qeth_card *card = dev_get_drvdata(dev);

	return qeth_l3_dev_vipa_del_store(buf, count, card, QETH_PROT_IPV4);
}

static QETH_DEVICE_ATTR(vipa_del4, del4, 0200, NULL,
			qeth_l3_dev_vipa_del4_store);

static ssize_t qeth_l3_dev_vipa_add6_show(struct device *dev,
					  struct device_attribute *attr,
					  char *buf)
{
	return qeth_l3_dev_ip_add_show(dev, buf, QETH_PROT_IPV6,
				       QETH_IP_TYPE_VIPA);
}

static ssize_t qeth_l3_dev_vipa_add6_store(struct device *dev,
		struct device_attribute *attr, const char *buf, size_t count)
{
	struct qeth_card *card = dev_get_drvdata(dev);

	return qeth_l3_dev_vipa_add_store(buf, count, card, QETH_PROT_IPV6);
}

static QETH_DEVICE_ATTR(vipa_add6, add6, 0644,
			qeth_l3_dev_vipa_add6_show,
			qeth_l3_dev_vipa_add6_store);

static ssize_t qeth_l3_dev_vipa_del6_store(struct device *dev,
		struct device_attribute *attr, const char *buf, size_t count)
{
	struct qeth_card *card = dev_get_drvdata(dev);

	return qeth_l3_dev_vipa_del_store(buf, count, card, QETH_PROT_IPV6);
}

static QETH_DEVICE_ATTR(vipa_del6, del6, 0200, NULL,
			qeth_l3_dev_vipa_del6_store);

static struct attribute *qeth_vipa_device_attrs[] = {
	&dev_attr_vipa_add4.attr,
	&dev_attr_vipa_del4.attr,
	&dev_attr_vipa_add6.attr,
	&dev_attr_vipa_del6.attr,
	NULL,
};

static const struct attribute_group qeth_device_vipa_group = {
	.name = "vipa",
	.attrs = qeth_vipa_device_attrs,
};

static ssize_t qeth_l3_dev_rxip_add4_show(struct device *dev,
					  struct device_attribute *attr,
					  char *buf)
{
	return qeth_l3_dev_ip_add_show(dev, buf, QETH_PROT_IPV4,
				       QETH_IP_TYPE_RXIP);
}

static int qeth_l3_parse_rxipe(const char *buf, enum qeth_prot_versions proto,
		 u8 *addr)
{
	__be32 ipv4_addr;
	struct in6_addr ipv6_addr;

	if (qeth_l3_string_to_ipaddr(buf, proto, addr)) {
		return -EINVAL;
	}
	if (proto == QETH_PROT_IPV4) {
		memcpy(&ipv4_addr, addr, sizeof(ipv4_addr));
		if (ipv4_is_multicast(ipv4_addr)) {
			QETH_DBF_MESSAGE(2, "multicast rxip not supported.\n");
			return -EINVAL;
		}
	} else if (proto == QETH_PROT_IPV6) {
		memcpy(&ipv6_addr, addr, sizeof(ipv6_addr));
		if (ipv6_addr_is_multicast(&ipv6_addr)) {
			QETH_DBF_MESSAGE(2, "multicast rxip not supported.\n");
			return -EINVAL;
		}
	}

	return 0;
}

static ssize_t qeth_l3_dev_rxip_add_store(const char *buf, size_t count,
			struct qeth_card *card, enum qeth_prot_versions proto)
{
	u8 addr[16] = {0, };
	int rc;

	mutex_lock(&card->conf_mutex);
	rc = qeth_l3_parse_rxipe(buf, proto, addr);
	if (!rc)
		rc = qeth_l3_modify_rxip_vipa(card, true, addr,
					      QETH_IP_TYPE_RXIP, proto);
	mutex_unlock(&card->conf_mutex);
	return rc ? rc : count;
}

static ssize_t qeth_l3_dev_rxip_add4_store(struct device *dev,
		struct device_attribute *attr, const char *buf, size_t count)
{
	struct qeth_card *card = dev_get_drvdata(dev);

	return qeth_l3_dev_rxip_add_store(buf, count, card, QETH_PROT_IPV4);
}

static QETH_DEVICE_ATTR(rxip_add4, add4, 0644,
			qeth_l3_dev_rxip_add4_show,
			qeth_l3_dev_rxip_add4_store);

static ssize_t qeth_l3_dev_rxip_del_store(const char *buf, size_t count,
			struct qeth_card *card, enum qeth_prot_versions proto)
{
	u8 addr[16];
	int rc;

	mutex_lock(&card->conf_mutex);
	rc = qeth_l3_parse_rxipe(buf, proto, addr);
	if (!rc)
		rc = qeth_l3_modify_rxip_vipa(card, false, addr,
					      QETH_IP_TYPE_RXIP, proto);
	mutex_unlock(&card->conf_mutex);
	return rc ? rc : count;
}

static ssize_t qeth_l3_dev_rxip_del4_store(struct device *dev,
		struct device_attribute *attr, const char *buf, size_t count)
{
	struct qeth_card *card = dev_get_drvdata(dev);

	return qeth_l3_dev_rxip_del_store(buf, count, card, QETH_PROT_IPV4);
}

static QETH_DEVICE_ATTR(rxip_del4, del4, 0200, NULL,
			qeth_l3_dev_rxip_del4_store);

static ssize_t qeth_l3_dev_rxip_add6_show(struct device *dev,
					  struct device_attribute *attr,
					  char *buf)
{
	return qeth_l3_dev_ip_add_show(dev, buf, QETH_PROT_IPV6,
				       QETH_IP_TYPE_RXIP);
}

static ssize_t qeth_l3_dev_rxip_add6_store(struct device *dev,
		struct device_attribute *attr, const char *buf, size_t count)
{
	struct qeth_card *card = dev_get_drvdata(dev);

	return qeth_l3_dev_rxip_add_store(buf, count, card, QETH_PROT_IPV6);
}

static QETH_DEVICE_ATTR(rxip_add6, add6, 0644,
			qeth_l3_dev_rxip_add6_show,
			qeth_l3_dev_rxip_add6_store);

static ssize_t qeth_l3_dev_rxip_del6_store(struct device *dev,
		struct device_attribute *attr, const char *buf, size_t count)
{
	struct qeth_card *card = dev_get_drvdata(dev);

	return qeth_l3_dev_rxip_del_store(buf, count, card, QETH_PROT_IPV6);
}

static QETH_DEVICE_ATTR(rxip_del6, del6, 0200, NULL,
			qeth_l3_dev_rxip_del6_store);

static struct attribute *qeth_rxip_device_attrs[] = {
	&dev_attr_rxip_add4.attr,
	&dev_attr_rxip_del4.attr,
	&dev_attr_rxip_add6.attr,
	&dev_attr_rxip_del6.attr,
	NULL,
};

static const struct attribute_group qeth_device_rxip_group = {
	.name = "rxip",
	.attrs = qeth_rxip_device_attrs,
};

static const struct attribute_group *qeth_l3_only_attr_groups[] = {
	&qeth_l3_device_attr_group,
	&qeth_device_ipato_group,
	&qeth_device_vipa_group,
	&qeth_device_rxip_group,
	NULL,
};

int qeth_l3_create_device_attributes(struct device *dev)
{
	return sysfs_create_groups(&dev->kobj, qeth_l3_only_attr_groups);
}

void qeth_l3_remove_device_attributes(struct device *dev)
{
	sysfs_remove_groups(&dev->kobj, qeth_l3_only_attr_groups);
}

const struct attribute_group *qeth_l3_attr_groups[] = {
	&qeth_device_attr_group,
	&qeth_device_blkt_group,
	/* l3 specific, see qeth_l3_only_attr_groups: */
	&qeth_l3_device_attr_group,
	&qeth_device_ipato_group,
	&qeth_device_vipa_group,
	&qeth_device_rxip_group,
	NULL,
};<|MERGE_RESOLUTION|>--- conflicted
+++ resolved
@@ -244,10 +244,6 @@
 	struct qeth_card *card = dev_get_drvdata(dev);
 	int rc = 0;
 	char *tmp;
-<<<<<<< HEAD
-	int rc;
-=======
->>>>>>> a7196caf
 
 	if (!IS_IQD(card))
 		return -EPERM;
